# This file based on https://gist.github.com/mwouts/9842452d020c08faf9e84a3bba38a66f
# See: https://help.github.com/en/actions/reference/software-installed-on-github-hosted-runners
# 2020-06-22 - slg - customized
# 2020-06-27 - slg - expanded to G++ for MacOS
# 2020-07-03 - slg - ported to be13_api; removed python (be13_api doesn't use python)
# 2021-05-07 - slg - Started work again

name: BE2 CI (c++17)
on: [push]

jobs:
  build:
    runs-on: ${{ matrix.os }}
    strategy:
      matrix:
        #os: ['macos-10.15']
        os: ['macos-10.15', 'ubuntu-20.04']

    steps:
      # https://github.com/actions/checkout
      - name: Checkout
        uses: actions/checkout@v2
        with:
          submodules: recursive

      - name: Install C++ dependencies on MacOS
        if: startsWith(matrix.os, 'macos')
        run: |
          brew install autoconf automake libtool libxml2

      - name: run CONFIGURE_UBUNTU20LTS.bash
        if: startsWith(matrix.os, 'ubuntu')
        run: |
          echo "" | bash etc/CONFIGURE_UBUNTU20LTS.bash

      - name: make
        run: |
          bash bootstrap.sh
          ./configure
          cd src
          make

      - name: make check
        run: |
          cd src
          make check || (echo ==error== ; cat test-suite.log; exit 1)

      - uses: ammaraskar/gcc-problem-matcher@0.1
        name: GCC Problem Matcher

      - name: codecov report
        if: startsWith(matrix.os, 'ubuntu')
        env:
          CODECOV_TOKEN: ${{ secrets.CODECOV_TOKEN }}
        run: |
          ./configure CFLAGS='-g -O0 -fprofile-arcs -ftest-coverage' CXXFLAGS='-g -O0 -fprofile-arcs -ftest-coverage' LIBS='-lgcov'
          cd src
          make check
          gcov-9 -n -o . `find . -name '*cpp'`
<<<<<<< HEAD
          #
          # set up codecov
          #
          sudo yum install gpg
          curl https://keybase.io/codecovsecurity/pgp_keys.asc | \
          gpg --no-default-keyring --keyring trustedkeys.gpg --import
          curl -Os https://uploader.codecov.io/latest/linux/codecov
          curl -Os https://uploader.codecov.io/latest/linux/codecov.SHA256SUM
          curl -Os https://uploader.codecov.io/latest/linux/codecov.SHA256SUM.sig
          gpgv codecov.SHA256SUM.sig codecov.SHA256SUM
          shasum -a 256 -c codecov.SHA256SUM
          chmod +x codecov && ./codecov -t ${CODECOV_TOKEN}
=======
          curl -Os https://uploader.codecov.io/latest/linux/codecov
          chmod +x codecov
          ./codecov -t ${CODECOV_TOKEN}
>>>>>>> 3b4dc9ed
          make distclean
          # Todo - add GPG verification - see https://about.codecov.io/blog/introducing-codecovs-new-uploader/



      - name: regresion test
        if: startsWith(matrix.os, 'disabled')
        run: |
          cd tests
          python3 regress.py --datacheck<|MERGE_RESOLUTION|>--- conflicted
+++ resolved
@@ -57,7 +57,7 @@
           cd src
           make check
           gcov-9 -n -o . `find . -name '*cpp'`
-<<<<<<< HEAD
+
           #
           # set up codecov
           #
@@ -70,16 +70,7 @@
           gpgv codecov.SHA256SUM.sig codecov.SHA256SUM
           shasum -a 256 -c codecov.SHA256SUM
           chmod +x codecov && ./codecov -t ${CODECOV_TOKEN}
-=======
-          curl -Os https://uploader.codecov.io/latest/linux/codecov
-          chmod +x codecov
-          ./codecov -t ${CODECOV_TOKEN}
->>>>>>> 3b4dc9ed
           make distclean
-          # Todo - add GPG verification - see https://about.codecov.io/blog/introducing-codecovs-new-uploader/
-
-
-
       - name: regresion test
         if: startsWith(matrix.os, 'disabled')
         run: |
