--- conflicted
+++ resolved
@@ -115,14 +115,10 @@
     # dump the database, I guess
     # Make a list of the all the sources and their score
     
-<<<<<<< HEAD
+    import math
+
+    report_fn = os.path.join(reportdir,"hash-sets-report.csv")
     print("Writing HASH-SETS output to {}".format(report_fn))
-=======
-    import math
-
-    report_fn = os.path.join(reportdir,"hash-sets-report.csv")
-    print("writing "+report_fn)
->>>>>>> 5cab6fd5
     of = open(report_fn, 'w', newline='')
     ofwriter = csv.writer(of,  dialect='excel')
 
