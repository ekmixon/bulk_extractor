--- conflicted
+++ resolved
@@ -19,14 +19,13 @@
 m4_include([src/be13_api/dfxml_cpp/src/dfxml_configure.m4])
 m4_include([src/be13_api/be13_configure.m4])
 
-# NOTE - src_win/Makefile is not automatically generated. This is necessary
+#
+# NOTE 1 - plugins/Makefile is referenced so that the plugins Makefile is created.
+# However, plugins is not listed as a SUBDIR for Makefile.am in this directory.
+# That prevents the plugins from automatically being built each time.
+#
+# NOTE 2 - src_win/Makefile is not automatically generated. This is necessary
 # so that it can be run even after a 'make distclean' is done
-<<<<<<< HEAD
-AC_CONFIG_FILES([Makefile src/Makefile \
-			  man/Makefile python/Makefile \
-			  specfiles/Makefile specfiles/bulk_extractor.spec.m4 tests/Makefile ])
-=======
-
 AC_CONFIG_FILES([Makefile
                  doc/Makefile doc/latex_manuals/Makefile
                  src/Makefile src/tests/Makefile
@@ -35,7 +34,6 @@
                  specfiles/Makefile specfiles/bulk_extractor.spec.m4
                  tests/Makefile ])
 
->>>>>>> 7db181266a054d691043fdefc91a14cfa83b7357
 AC_CONFIG_HEADERS([config.h])
 AM_INIT_AUTOMAKE
 AM_MAINTAINER_MODE
