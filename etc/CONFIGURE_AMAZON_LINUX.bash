#!/bin/bash
RELEASE=20
REQUIRED_ID='amzn'
REQUIRED_VERSION=2
CONFIGURE="./configure -q --enable-silent-rules"
nLIBEWF_DIST=https://github.com/libyal/libewf-legacy/releases/download/20140812/libewf-20140812.tar.gz
AUTOCONF_DIST=https://ftpmirror.gnu.org/autoconf/autoconf-2.71.tar.gz
AUTOMAKE_DIST=https://ftpmirror.gnu.org/automake/automake-1.16.3.tar.gz
MKPGS="autoconf automake libexpat1-dev libssl-dev libtool libxml2-utils pkg-config"
WGET="wget -nv --no-check-certificate"
CONFIGURE="./configure -q --enable-silent-rules"
cpus=$(lscpu | grep '^CPU.s.:'| awk '{print $2;}')
NAME='AWS Linux'
export DEBUG_NO_5G=TRUE
export MAKEOPTS="-j$cpus"
MAKE="make $MAKEOPTS"
cat <<EOF
*******************************************************************
Configuring, compile and check this bulk_extractor release for $NAME
*******************************************************************

Install AWS Linux and follow these commands:

#
# sudo yum -y update && sudo yum -y install git && git clone --recursive https://github.com/simsong/bulk_extractor.git
# bash bulk_extractor/etc/CONFIGURE_AMAZON_LINUX.bash
#
# NOTE: on AWS linux we also install a modern autoconf and automake

press any key to continue...
EOF
read IGNORE

# cd to the directory where the script is becuase we will do downloads into tmp
# http://stackoverflow.com/questions/59895/can-a-bash-script-tell-what-directory-its-stored-in
DIR="$( cd "$( dirname "${BASH_SOURCE[0]}" )" && pwd )"
mkdir -p $DIR/tmp
cd $DIR/tmp

if [ ! -r /etc/os-release ]; then
  echo This requires Amazon Linux
  exit 1
fi

. /etc/os-release
if [ $ID != $REQUIRED_ID ]; then
  echo This requires operating system ID $REQUIRED_ID
  exit 1
fi

if [ $VERSION != $REQUIRED_VERSION ]; then
    echo This requires operating system VERSION $REQUIRED_VERSION
    exit 1
fi

MPKGS="autoconf automake flex gcc10-c++ git libtool wget zlib-devel "
MPKGS+="java-1.8.0-openjdk-devel "
MPKGS+="libxml2-devel libxml2-static openssl-devel "
MPKGS+="sqlite-devel expat-devel "
MPKGS+="libjson-c-devel "

echo Will now try to install

sudo yum install -y $MPKGS --skip-broken
if [ $? != 0 ]; then
  echo "Could not install some of the packages. Will not proceed."
  exit 1
fi

sudo alternatives --install /usr/bin/gcc gcc /usr/bin/gcc10-gcc 100 || (echo alternatives failed; exit 1)
sudo alternatives --install /usr/bin/g++ g++ /usr/bin/gcc10-g++ 100 || (echo alternatives failed; exit 1)


echo
echo "Now performing a yum update to update system packages"
sudo yum -y update

echo manually installing a modern libewf
$WGET $LIBEWF_DIST || (echo could not download $LIBEWF_DIST; exit 1)
tar xfz libewf*gz  && (cd libewf*/   && $CONFIGURE && $MAKE >/dev/null && sudo make install)
ls -l /etc/ld.so.conf.d/
sudo ldconfig
<<<<<<< HEAD
ewinfo -h > /dev/null || (echo libewf not installed;exit 1)
=======
ewfinfo -h > /dev/null || (echo libewf not installed;exit 1)
>>>>>>> efffdfbe

echo updating autoconf
$WGET $AUTOCONF_DIST || (echo could not download $AUTOCONF_DIST; exit 1)
tar xfz autoconf*gz && (cd autoconf*/ && $CONFIGURE && $MAKE >/dev/null && sudo make install)
autoconf --version || (echo autoconf failed; exit 1)

echo updating automake
$WGET $AUTOMAKE_DIST || (echo could not download $AUTOMAKE_DIST; exit 1)
tar xfz automake*gz && (cd automake*/ && $CONFIGURE && $MAKE >/dev/null && sudo make install)
automake --version || (echo automake failed; exit 1)

# AWS Linux doesn't set this up by default
echo /usr/local/lib | sudo cp /dev/stdin /etc/ld.so.conf.d/libewf.conf
sudo ldconfig || (echo ldconfig failed; exit 1)

echo cd $(dirname $DIR)
cd $(dirname $DIR)
ls -l
sh bootstrap.sh
CC=gcc10-gcc CXX=gcc10-c++ ./configure -q --enable-silent-rules && $MAKE check<|MERGE_RESOLUTION|>--- conflicted
+++ resolved
@@ -80,11 +80,7 @@
 tar xfz libewf*gz  && (cd libewf*/   && $CONFIGURE && $MAKE >/dev/null && sudo make install)
 ls -l /etc/ld.so.conf.d/
 sudo ldconfig
-<<<<<<< HEAD
-ewinfo -h > /dev/null || (echo libewf not installed;exit 1)
-=======
 ewfinfo -h > /dev/null || (echo libewf not installed;exit 1)
->>>>>>> efffdfbe
 
 echo updating autoconf
 $WGET $AUTOCONF_DIST || (echo could not download $AUTOCONF_DIST; exit 1)
