--- conflicted
+++ resolved
@@ -72,8 +72,8 @@
 if [ -r /usr/bin/g++ ]; then sudo mv /usr/bin/g++ /usr/bin/g++.old.$$ ; fi
 
 # set up the alternatives
-sudo alternatives --install /usr/bin/gcc gcc /usr/bin/gcc10-gcc 100 
-sudo alternatives --install /usr/bin/g++ g++ /usr/bin/gcc10-g++ 100 
+sudo alternatives --install /usr/bin/gcc gcc /usr/bin/gcc10-gcc 100
+sudo alternatives --install /usr/bin/g++ g++ /usr/bin/gcc10-g++ 100
 
 
 echo
@@ -101,7 +101,7 @@
 ewfinfo -h > /dev/null 2>&1 || exit 1
 
 ## we need the new autoconf and automake for AWS linux as of 2021-12-17
-echo updating autoconf 
+echo updating autoconf
 $WGET $AUTOCONF_DIST || (echo could not download $AUTOCONF_DIST; exit 1)
 tar xfz autoconf*gz && (cd autoconf*/ && $CONFIGURE && $MAKE >/dev/null && sudo make install)
 autoconf --version || (echo autoconf failed; exit 1)
@@ -111,7 +111,6 @@
 tar xfz automake*gz && (cd automake*/ && $CONFIGURE && $MAKE >/dev/null && sudo make install)
 automake --version || (echo automake failed; exit 1)
 
-<<<<<<< HEAD
 # AWS Linux doesn't set this up by default
 echo /usr/local/lib | sudo cp /dev/stdin /etc/ld.so.conf.d/libewf.conf
 sudo ldconfig || (echo ldconfig failed; exit 1)
@@ -120,9 +119,4 @@
 cd $(dirname $DIR)
 ls -l
 sh bootstrap.sh
-CC=gcc10-gcc CXX=gcc10-c++ ./configure -q --enable-silent-rules && $MAKE check
-=======
-## This isn't needed anymore because gcc is now gcc10
-## sh bootstrap.sh
-## CC=gcc10-gcc CXX=gcc10-c++ ./configure -q --enable-silent-rules && make check
->>>>>>> 27ae740e
+CC=gcc10-gcc CXX=gcc10-c++ ./configure -q --enable-silent-rules && $MAKE check