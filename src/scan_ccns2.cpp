/**
 * scan_ccns2:
 * additional filters for scanning credit card numbers.
 * used by the scan_accts.flex system.
 */

#include <cassert>


#include "config.h"
#include "scan_ccns2.h"
<<<<<<< HEAD
#include "be13_api/utils.h"
#include "dfxml/src/hash_t.h"
=======
#include "utils.h"                      // needs config.h
#include "dfxml/src/hash_t.h"           // needs config.h
>>>>>>> 844a7e61

#include "be13_api/scanner_params.h"

int scan_ccns2_debug=0;


/* credit2.cpp:
 * A filter to scan stdin to stdout, pass through only the lines
 * that have valid credit-card numbers by our feature detector.
 */

inline int digit_val(char cc)
{
    return cc - '0';
}


/** extract the digits from a buffer of a given length
 * into a null-termianted array (which must be at least len+1).
 * Return 0 if extract is successful and if the count of non-digit
 * numbers is either 0, 3 (for credit card numbers beginning with a 4 or 5)
 * or 2 (for credit card numbers beginning with a 3).
 */
static int extract_digits_and_test(const char *buf,int len,char *digits)
{
    int nondigit_count = 0;
    while(*buf && len){
	if(isdigit(*buf)) *digits++ = *buf;
	else nondigit_count++;
	buf++;
	len--;
    }
    *digits = 0;			// null-terminate

    if(nondigit_count==0) return 0;
    if((digits[0]=='4' || digits[0]=='5') && nondigit_count==3){
	return 0;			// visa or mastercard
    }
    if((digits[0]=='3') && (nondigit_count==2)){
	return 0;			// american express
    }
    return -1;
}

/* Return true if the string only has hex digits */
static int only_hex_digits(const char *buf,int len)
{
    while(*buf && len){
	if(ishexnumber(*buf)==0) return 0;
	buf++;
	len--;
    }
    return 1;
}

static int only_dec_digits(const char *buf,int len)
{
    while(*buf && len){
	if(isdigit(*buf)==0) return 0;
	buf++;
	len--;
    }
    return 1;
}


/****************************************************************
 *** The tests. Note that sense is reversed.
 ****************************************************************/



/* int ccv1(const char *str,int len)
 * Return 0 if a number follows the
 * Credit Card Number Validation Algorithm Version #1, -1 if it fails
 * (Version 2 is a pure database lookup based on the 3 digits on the back panel.)
 */

static int ccv1_test(const char *digits)
{
    int chk=0;
    int double_flag=0;			// is number doubled?
    int len = strlen(digits);
    int i;
    int doubled[] = { 0,2,4,6,8,1,3,5,7,9 };	/* what are number when "doubled" */

    for(i=len-1;i>=0;i--){
	int val = digit_val(digits[i]);
	if(double_flag==0){
	    chk += val;
	    double_flag = 1;
	} else {
	    chk += doubled[val];
	    double_flag = 0;
	}
    }

    if ( (chk%10) == 0 ) {
	return 0;			// passed alg
    }
    return -1;
}

/* histogram_test:
 * Compute the historgram of the number.
 * If one digit is repeated more than 7 times, it is not valid.
 * If two sets of digits are repeated more than 5 times, it is not valid.
 */
static int histogram_test(const char *digits)
{
    int cntscore = 0;
    int digit_counts[10];			// count of each character

    memset((void*)digit_counts,0,sizeof(digit_counts));
    while(*digits){
	digit_counts[digit_val(*digits)]++;
	digits++;
    }

    /* If we have more than 7 of one digit,
     * or two digits with more than 5,
     * this isn't a valid number.
     */
    for(int i=0; i<10; i++) {
	if (digit_counts[i]>7) { return -1;}
	if (digit_counts[i]>4) { cntscore ++;}
    }
    if(cntscore >=2) return -1;
    return 0;				// passed histogram test
}


/*
 * Called to display strings. The first character is not part of the number.
 */

/** Return the value of the first 4 digites of a buffer, as an integer */
static int int4(const char *cc)
{
    char buf[5];
    for(int i=0;i<4 && cc[i];i++){
	buf[i] = cc[i];
    }
    buf[4] = 0;
    return atoi(buf);
}

/** Return the value of the first 6 digites of a buffer, as an integer */
static int int6(const char *cc)
{
    char buf[7];
    for(int i=0;i<6 && cc[i];i++){
	buf[i] = cc[i];
    }
    buf[6] = 0;
    return atoi(buf);
}

static int pattern_test(const char *digits)
{
    int a = int4(digits);
    int b = int4(digits+4);
    int c = int4(digits+8);
    int d = int4(digits+12);

    if(b-a == c-d) return -1;		/* something fishy going on... */
    return 0;
}

/**
 * return 0 if prefix is okay, -1 if it is not.
 *
 * revised prefix test based on Wikipedia bank card number table
 * http://en.wikipedia.org/wiki/Bank_card_number
 */

static int prefix_test(const char *digits)
{
    int len = strlen(digits);
    int a = int4(digits);
    int b = int6(digits);

    switch(len){
    case 13:
        if(digits[0]=='4') return 0; // Legacy as all 13-digits are deprecated
	return -1;
    case 14:
	if(a>=3000 && a<=3050) return 0; // Diners Club Carte Blanche (DC-CB)
	if(a>=3600 && a<=3999) return 0; // Diners Club International (DC-Int)
	return -1;
    case 15:
	if(a==2014) return 0; // Diners Club enRoute (DC-eR)
	if(a==2149) return 0; // Diners Club enRoute (DC-eR)
	if(a>=3400 && a<=3499) return 0; // American Express (AmEx)
	if(a>=3700 && a<=3799) return 0; // American Express (AmEx)
	return -1;
    case 16:
	if(a>=3528 && a<=3589) return 0; // JCB (JCB)
	if(a>=4000 && a<=4999) return 0; // Visa (Visa)
	if(b==417500) return 0; // Visa (Visa)
	if(a>=5100 && a<=5999) return 0; // MasterCard (MC)
	if(b>=560221 && b<=560225) return 0; // BankCard (BC)
	if(a==5610) return 0; // BankCard (BC)
	if(a==6011) return 0; // Discovery (Disc)
	if(b>=622126 && b<=622925) return 0; // China UnionPay (CUP)
	if(b>=624000 && b<=626999) return 0; // China UnionPay (CUP)
	if(b>=628200 && b<=628899) return 0; // China UnionPay (CUP)
	if(a==6304) return 0; // Laser (Lasr)
	if(a==6334) return 0; // Solo (Solo)
	if(a==6706) return 0; // Laser (Lasr)
	if(a==6709) return 0; // Laser (Lasr)
	if(a==6767) return 0; // Solo (Solo)
	if(a==6771) return 0; // Laser (Lasr)
	if(a>=6440 && a<=6499) return 0; // Discovery (Disc)
	if(a>=6500 && a<=6599) return 0; // Discovery (Disc)
	return -1;
    case 17:
	if(b>=622126 && b<=622925) return 0; // China UnionPay (CUP)
	if(b>=624000 && b<=626999) return 0; // China UnionPay (CUP)
	if(b>=628200 && b<=628899) return 0; // China UnionPay (CUP)
	if(a==6304) return 0; // Laser (Lasr)
	if(a==6706) return 0; // Laser (Lasr)
	if(a==6709) return 0; // Laser (Lasr)
	if(a==6771) return 0; // Laser (Lasr)
      	return -1;
    case 18:
	if(b>=622126 && b<=622925) return 0; // China UnionPay (CUP)
	if(b>=624000 && b<=626999) return 0; // China UnionPay (CUP)
	if(b>=628200 && b<=628899) return 0; // China UnionPay (CUP)
	if(a==6304) return 0; // Laser (Lasr)
	if(a==6334) return 0; // Solo (Solo)
	if(a==6706) return 0; // Laser (Lasr)
	if(a==6709) return 0; // Laser (Lasr)
	if(a==6767) return 0; // Solo (Solo)
	if(a==6771) return 0; // Laser (Lasr)
      	return -1;
    case 19:
	if(b>=622126 && b<=622925) return 0; // China UnionPay (CUP)
	if(b>=624000 && b<=626999) return 0; // China UnionPay (CUP)
	if(b>=628200 && b<=628899) return 0; // China UnionPay (CUP)
	if(a==6304) return 0; // Laser (Lasr)
	if(a==6334) return 0; // Solo (Solo)
	if(a==6706) return 0; // Laser (Lasr)
	if(a==6709) return 0; // Laser (Lasr)
	if(a==6767) return 0; // Solo (Solo)
	if(a==6771) return 0; // Laser (Lasr)
      	return -1;
    }
    return -1;
}

#define RETURN(code,reason) {if(scan_ccns2_debug){std::cerr << reason << "\n";} return code;}
/**
 * Determine if this is or is not a credit card number.
 * Return 1 if it is, 0 if it is not.
 * buf[-WINDOW_MARGIN] must be accessible.
 * buf[len+WINDOW_MARGIN] must be accessible
 */
bool valid_ccn(const char *buf,int buflen)
{
    /* Make the digits array */
    if(buflen>19) RETURN(0,"Too long");

    char digits[20];			// just the digits

    memset(digits,0,sizeof(digits));
    if(extract_digits_and_test(buf,buflen,digits)) RETURN(0,"failed nondigit count");
    if(prefix_test(digits))    RETURN(0,"failed prefix test");
    if(ccv1_test(digits))      RETURN(0,"failed ccv1 test");
    if(pattern_test(digits))   RETURN(0,"failed pattern test");
    if(histogram_test(digits)) RETURN(0,"failed histogram test");

    int before_window = 4;		// what we care about before
    int after_window = 4;		// what we care about before

    /* If the 4 characters before or after are hex digits but not decimal digits,
     * then this is probably not a credit card number.
     * We're probably instead in a sea of hex. So abort.
     */
    if(only_hex_digits(buf-before_window,before_window) && !only_dec_digits(buf-before_window,before_window)){
	RETURN(0,"failed before hex test");
    }
    if(only_hex_digits(buf+buflen,after_window) && !only_dec_digits(buf+buflen,after_window)){
	RETURN(0,"failed after hex test");
    }

    return 1;
}


/**
 * Throw out phone numbers that are preceeded or followed with only
 * numbers and spaces or brackets. These are commonly seen in PDF files
 * when they are decompressed.
 */
inline bool valid_char(char ch)
{
    return isdigit(ch) || isspace(ch) || ch=='[' || ch==']' || ch=='<' || ch=='Z' || ch=='.' || ch=='l' || ch=='j';
}

bool  valid_phone(const sbuf_t &sbuf,size_t pos,size_t len)
{
    /* We want invalid characters before and after (assuming there is a before and after */
    int invalid_before = 0;
    int invalid_after = 0;
    if(pos>8){
	for(size_t i=pos-8;i<pos;i++){
	    if(!valid_char(sbuf[i])) invalid_before = 1;
	}
    } else {
	invalid_before = 1;
    }

    if(sbuf.bufsize < pos+len+8){
	for(size_t i=pos+len;i<pos+len+8;i++){
	    if(!valid_char(sbuf[i])) invalid_after = 1;
	}
    } else {
	invalid_after = 1;
    }

    /*
     * 2013-05-28: if followed by ' #{1,5} ' then it's not a phone either!
     */
    if(pos+len+5 < sbuf.bufsize){
        if(sbuf[pos+len]==' ' && isdigit(sbuf[pos+len+1])){
            for(size_t i = pos+len+1 ; (i+1<sbuf.bufsize) && (i<pos+len+8);i++){
                if(isdigit(sbuf[i]) && sbuf[i+1]==' ') return false; // not valid
            }
        }
    }

    /* If it is followed by a dash and a number, it's not a phone number */
    if(pos+len+2 < sbuf.bufsize){
        if(sbuf[pos+len]=='-' && isdigit(sbuf[pos+len+1])) return false;
    }

    return invalid_before!=0 && invalid_after!=0;
}

// http://rosettacode.org/wiki/Bitcoin/address_validation#C
static const char *base58_chars =
    "123456789"
    "ABCDEFGHJKLMNPQRSTUVWXYZ"
    "abcdefghijkmnopqrstuvwxyz";
static int base58_vals[256];
static bool unbase58_built = false;
void build_unbase58()
{
    memset(base58_vals,-1,sizeof(base58_vals));
    for(size_t i=0;base58_chars[i];i++){
        base58_vals[(u_char)(base58_chars[i])] = i;
    }
    unbase58_built = true;
}

bool unbase58(const char *s,uint8_t *out,size_t len)
{
    assert(unbase58_built==true);
    memset(out,0,25);
    for(size_t i=0;s[i] && i<len;i++){
        int c = base58_vals[(u_char)(s[i])];
        if (c==-1) return false; // invalid character
        for (int j = 25; j--; ) {
            c += 58 * out[j];
            out[j] = c % 256;
            c /= 256;
        }
        if (c!=0) return false; // address too long
    }
    return true;
}

// A bitcoin address uses a base58 encoding, which uses an alphabet of the characters 0 .. 9, A ..Z, a .. z,
// but without the four characters 0, O, I and l.
bool valid_bitcoin_address(const char *s,size_t len){
    uint8_t dec[32];
    if (unbase58(s,dec,len)==false) return false;
    dfxml::sha256_t d1 = dfxml::sha256_generator::hash_buf(dec,21);
    dfxml::sha256_t d2 = dfxml::sha256_generator::hash_buf(d1.digest,d1.size());
    if (memcmp(dec+21, d2.digest, 4)!=0){
        return false;
    }
    return true;  /* validates */
};






#ifdef DEBUG
static int validate_ccn_debug(const char *buf,int buflen)
{
    char digits[64];

    printf("running tests. 0 means passed, -1 means failed.\n\n");
    printf("nondigit_test(%s) = %d\n",buf,extract_digits_and_test(buf,buflen,digits));
    printf("prefix_test(%s) = %d \n",digits,prefix_test(digits));
    printf("ccv1_test(%s) = %d \n",digits,ccv1_test(digits));
    printf("histogram_test(%s) = %d \n",digits,histogram_test(digits));
    printf("pattern_test(%s) = %d \n",digits,pattern_test(digits));
    printf("only_hex_digits(%s) = %d\n",buf,only_hex_digits(buf,strlen(buf)));
    printf("only_dec_digits(%s) = %d\n",buf,only_dec_digits(buf,strlen(buf)));
    return validate_ccn(buf,buflen);
}
#endif<|MERGE_RESOLUTION|>--- conflicted
+++ resolved
@@ -9,13 +9,9 @@
 
 #include "config.h"
 #include "scan_ccns2.h"
-<<<<<<< HEAD
+
 #include "be13_api/utils.h"
 #include "dfxml/src/hash_t.h"
-=======
-#include "utils.h"                      // needs config.h
-#include "dfxml/src/hash_t.h"           // needs config.h
->>>>>>> 844a7e61
 
 #include "be13_api/scanner_params.h"
 
