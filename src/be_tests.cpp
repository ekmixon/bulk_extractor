--- conflicted
+++ resolved
@@ -5,7 +5,6 @@
 #include <memory>
 #include <cstdio>
 #include <stdexcept>
-
 #include <unistd.h>
 
 #define CATCH_CONFIG_MAIN
@@ -31,11 +30,10 @@
 #include "sbuf_decompress.h"
 #include "scan_base64.h"
 #include "scan_email.h"
+#include "scan_msxml.h"
 #include "scan_pdf.h"
 #include "scan_vcard.h"
 #include "scan_wordlist.h"
-#include "threadpool.hpp"
-#include "multithreaded_scanner_set.h"
 
 const std::string JSON1 {"[{\"1\": \"one@company.com\"}, {\"2\": \"two@company.com\"}, {\"3\": \"two@company.com\"}]"};
 const std::string JSON2 {"[{\"1\": \"one@base64.com\"}, {\"2\": \"two@base64.com\"}, {\"3\": \"three@base64.com\"}]\n"};
@@ -221,6 +219,18 @@
     delete sbufp;
 }
 
+TEST_CASE("scan_msxml","[scanners]") {
+    auto *sbufp = map_file("KML_Samples.kml");
+    std::string bufstr = msxml_extract_text(*sbufp);
+
+    std::cerr << "msxml: " << bufstr << "\n";
+    auto *dbuf = sbuf_t::sbuf_malloc(sbufp->pos0+"MSXML", bufstr.size());
+    memcpy(dbuf->malloc_buf(), bufstr.c_str(), bufstr.size());
+    std::cerr << *dbuf << "\n";
+    delete sbufp;
+    delete dbuf;
+}
+
 TEST_CASE("scan_pdf", "[scanners]") {
     auto *sbufp = map_file("pdf_words2.pdf");
     pdf_extractor pe(*sbufp);
@@ -308,7 +318,7 @@
     sc.scanner_commands = enable_all_scanners;
     const feature_recorder_set::flags_t frs_flags;
     auto *xreport = new dfxml_writer(sc.outdir / "report.xml", false);
-    multithreaded_scanner_set ss(sc, frs_flags, xreport);
+    mt_scanner_set ss(sc, frs_flags, xreport);
     ss.add_scanners(scanners_builtin);
     ss.apply_scanner_commands();
 
@@ -358,29 +368,17 @@
     return sc.outdir;
 }
 
-<<<<<<< HEAD
-TEST_CASE("validate_scanners", "[phase1]") {
-    std::string fn;
-    fn = "test_json.txt";
-=======
 TEST_CASE("test_json", "[phase1]") {
->>>>>>> ca457208
     std::vector<Check> ex1 {
         Check("json.txt",
               Feature( "0",
                        JSON1,
                        "ef2b5d7ee21e14eeebb5623784f73724218ee5dd")),
     };
-<<<<<<< HEAD
-    validate(fn, ex1);
-
-    fn = "test_base16json.txt";
-=======
     validate("test_json.txt", ex1);
 }
 
 TEST_CASE("test_base16json", "[phase1]") {
->>>>>>> ca457208
     std::vector<Check> ex2 {
         Check("json.txt",
               Feature( "50-BASE16-0",
@@ -395,16 +393,10 @@
                        "[{\"1\": \"one@base16_company.com\"}, {\"2\": \"two@b")),
 
     };
-<<<<<<< HEAD
-    validate(fn, ex2);
-
-    fn = "test_hello.gz";
-=======
     validate("test_base16json.txt", ex2);
 }
 
 TEST_CASE("test_hello", "[phase1]") {
->>>>>>> ca457208
     std::vector<Check> ex3 {
         Check("email.txt",
               Feature( "0-GZIP-0",
@@ -412,21 +404,7 @@
                        "hello@world.com\\x0A"))
 
     };
-<<<<<<< HEAD
-    validate(fn, ex3);
-
-    fn = "KML_Samples.kml";
-    std::vector<Check> ex4 {
-        Check("kml.txt",
-              Feature( "0",
-                       "kml/000/0.kml",
-                       "<fileobject><filename>kml/000/0.kml</filename><filesize>35919</filesize><hashdigest type='sha1'>cffc78e27ac32414b33d595a0fefcb971eaadaa3</hashdigest></fileobject>"))
-    };
-    validate(fn, ex4);
-
-=======
     validate("test_hello.gz", ex3);
->>>>>>> ca457208
 }
 
 TEST_CASE("KML_Samples.kml","[phase1]"){
@@ -434,59 +412,23 @@
         Check("kml.txt",
               Feature( "0",
                        "kml/000/0.kml",
-                       "<fileobject><filename>kml/000/0.kml</filename><filesize>35919</filesize><hashdigest type='sha1'>cffc78e27ac32414b33d595a0fefcb971eaadaa3</hashdigest></fileobject>"))
+                       "<fileobject><filename>kml/000/0.kml</filename><filesize>35919</filesize><hashdigest type='sha1'>"
+                       "cffc78e27ac32414b33d595a0fefcb971eaadaa3</hashdigest></fileobject>"))
     };
     validate("KML_Samples.kml", ex4);
 }
 
-
-
-
-
-
-
-/****************************************************************/
-/* Test the threadpool */
+sbuf_t *make_sbuf()
+{
+    auto sbuf = new sbuf_t("Hello World!");
+    return sbuf;
+}
+
+/* Test that sbuf data  are not copied when moved to a child.*/
 std::atomic<int> counter{0};
-TEST_CASE("threadpool", "[threads]") {
-    class threadpool t(10);
-    for(int i=0;i<1000;i++){
-        t.push( []{ counter += 1; } );
-    }
-    t.join();
-    REQUIRE( counter==1000 );
-}
-
-/* Test the threadpool with a function
- * and some threadsafety for printing
- */
-std::mutex M;
-std::atomic<int> counter2{0};
-void inc_counter2(int i)
-{
-    counter2 += i;
-}
-TEST_CASE("threadpool2", "[threads]") {
-    class threadpool t(10);
-    for(int i=0;i<1000;i++){
-        t.push( [i]{ inc_counter2(i); } );
-    }
-    t.join();
-    REQUIRE( counter2==499500 );
-}
-
-sbuf_t *make_sbuf()
-{
-    auto sbuf = new sbuf_t("Hello World!");
-    std::lock_guard<std::mutex> lock(M);
-    return sbuf;
-}
-
-/* Test that sbuf data  are not copied when moved to a child.*/
 const uint8_t *sbuf_buf_loc = nullptr;
 void test_process_sbuf(sbuf_t *sbuf)
 {
-    std::lock_guard<std::mutex> lock(M);
     if (sbuf_buf_loc != nullptr) {
         REQUIRE( sbuf_buf_loc == sbuf->get_buf() );
     }
@@ -501,15 +443,19 @@
     }
 }
 
+#if 0
+/* Make the sbufs in the primary thread and dispose of them in the worker thread */
 TEST_CASE("threadpool3", "[threads]") {
-    class threadpool t(10);
+    counter = 0;
+    class thread_pool pool;
     for(int i=0;i<100;i++){
         auto sbuf = make_sbuf();
-        t.push( [sbuf]{ test_process_sbuf(sbuf); } );
-    }
-    t.join();
+        pool.push_task( [sbuf]{ test_process_sbuf(sbuf); } );
+    }
+    pool.wait_for_tasks();
     REQUIRE( counter==1000 );
 }
+#endif
 
 /****************************************************************/
 TEST_CASE("image_process", "[phase1]") {
