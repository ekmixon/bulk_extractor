// https://github.com/catchorg/Catch2/blob/master/docs/tutorial.md#top

#include <cstring>
#include <iostream>
#include <memory>
#include <cstdio>
#include <stdexcept>

#include <unistd.h>

#define CATCH_CONFIG_MAIN
#define CATCH_CONFIG_CONSOLE_WIDTH 120

#include "config.h"

#include "be13_api/dfxml/src/dfxml_writer.h"
#include "be13_api/scanner_set.h"
#include "be13_api/catch.hpp"
#include "be13_api/utils.h"             // needs config.h

#include "image_process.h"
#include "base64_forensic.h"
#include "phase1.h"

#include "bulk_extractor_scanners.h"
#include "scan_base64.h"
#include "scan_vcard.h"
<<<<<<< HEAD
#include "scan_email.h"
#include "exif_reader.h"
#include "jpeg_validator.h"

=======
>>>>>>> 844a7e61

#include "threadpool.hpp"

const std::string JSON1 {"[{\"1\": \"one@company.com\"}, {\"2\": \"two@company.com\"}, {\"3\": \"two@company.com\"}]"};
const std::string JSON2 {"[{\"1\": \"one@base64.com\"}, {\"2\": \"two@base64.com\"}, {\"3\": \"three@base64.com\"}]\n"};

/* Read all of the lines of a file and return them as a vector */
std::vector<std::string> getLines(const std::string &filename)
{
    std::vector<std::string> lines;
    std::string line;
    std::ifstream inFile;
    inFile.open(filename.c_str());
    if (!inFile.is_open()) {
        throw std::runtime_error("getLines: Cannot open file: "+filename);
    }
    while (std::getline(inFile, line)){
        if (line.size()>0){
            lines.push_back(line);
        }
    }
    return lines;
}

TEST_CASE("base64_forensic", "[utilities]") {
    const char *encoded="SGVsbG8gV29ybGQhCg==";
    const char *decoded="Hello World!\n";
    unsigned char output[64];
    size_t result = b64_pton_forensic(encoded, strlen(encoded), output, sizeof(output));
    REQUIRE( result == strlen(decoded) );
    REQUIRE( strncmp( (char *)output, decoded, strlen(decoded))==0 );
}

/* Setup and run a scanner. Return the output directory */
std::vector<scanner_config::scanner_command> enable_all_scanners = {
    scanner_config::scanner_command(scanner_config::scanner_command::ALL_SCANNERS,
                                    scanner_config::scanner_command::ENABLE)
};


std::filesystem::path test_scanner(scanner_t scanner, sbuf_t *sbuf)
{
    REQUIRE(sbuf->children == 0);

    const feature_recorder_set::flags_t frs_flags;
    scanner_config sc;
    sc.outdir           = NamedTemporaryDirectory();
    sc.scanner_commands = enable_all_scanners;

    std::cerr << "Single scanner output in " << sc.outdir << "\n";

    scanner_set ss(sc, frs_flags);
    ss.add_scanner(scanner);
    ss.apply_scanner_commands();

    REQUIRE (ss.get_enabled_scanners().size()==1); // the one scanner
    std::cerr << "output in " << sc.outdir << " for " << ss.get_enabled_scanners()[0] << "\n";
    REQUIRE(sbuf->children == 0);
    ss.phase_scan();
    REQUIRE(sbuf->children == 0);
    ss.process_sbuf(sbuf);
    ss.shutdown();
    return sc.outdir;
}

TEST_CASE("scan_base64", "[scanners]" ){
    base64array_initialize();
    auto sbuf1 = new sbuf_t("W3siMSI6ICJvbmVAYmFzZTY0LmNvbSJ9LCB7IjIiOiAidHdvQGJhc2U2NC5jb20i");
    auto sbuf2 = new sbuf_t("W3siMSI6ICJvbmVAYmFzZTY0LmNvbSJ9LCB7IjIiOiAidHdvQGJhc2U2NC5jb20i\n"
                            "fSwgeyIzIjogInRocmVlQGJhc2U2NC5jb20ifV0K");
    bool found_equal = false;
    REQUIRE(sbuf_line_is_base64(*sbuf1, 0, sbuf1->bufsize, found_equal) == true);
    REQUIRE(found_equal == false);
    auto sbuf3 = decode_base64(*sbuf2, 0, sbuf2->bufsize);
    REQUIRE(sbuf3->bufsize == 78);
    REQUIRE(sbuf3->asString() == JSON2);
}

/* scan_email.flex checks */
TEST_CASE("scan_email", "[scanners]") {
    REQUIRE( extra_validate_email("this@that.com")==true);
    REQUIRE( extra_validate_email("this@that..com")==false);
    auto s1 = sbuf_t("this@that.com");
    auto s2 = sbuf_t("this_that.com");
    REQUIRE( find_host_in_email(s1) == 5);
    REQUIRE( find_host_in_email(s2) == -1);


    auto s3 = sbuf_t("https://domain.com/foobar");
    size_t domain_len = 0;
    REQUIRE( find_host_in_url(s3, &domain_len)==8);
    REQUIRE( domain_len == 10);
}

TEST_CASE("scan_exif", "[scanners]") {
    auto sbufj = sbuf_t::map_file("tests/1.jpg");
    REQUIRE( sbufj->bufsize == 7323 );
    auto res = jpeg_validator::validate_jpeg(*sbufj);
    REQUIRE( res.how == jpeg_validator::COMPLETE );

}

TEST_CASE("scan_json1", "[scanners]") {
    /* Make a scanner set with a single scanner and a single command to enable all the scanners.
     */
    auto  sbuf1 = new sbuf_t("hello {\"hello\": 10, \"world\": 20, \"another\": 30, \"language\": 40} world");
    auto outdir = test_scanner(scan_json, sbuf1);

    /* Read the output */
    auto json_txt = getLines( outdir / "json.txt" );
    auto last = json_txt[json_txt.size()-1];

    REQUIRE(last.substr( last.size() - 40) == "6ee8c369e2f111caa9610afc99d7fae877e616c9");
    REQUIRE(true);
}

TEST_CASE("scan_vcard", "[scanners]") {
    /* Make a scanner set with a single scanner and a single command to enable all the scanners.
     */
    auto sbuf2 = sbuf_t::map_file( "tests/john_jakes.vcf" );
    auto outdir = test_scanner(scan_vcard, sbuf2); // deletes sbuf2

    /* Read the output */

}


struct Check {
    Check(std::string fname_, Feature feature_):
        fname(fname_),
        feature(feature_) {};
    std::string fname;
    Feature feature;
};

/*
 * Run the scanners on a specific image, look for the given features, and return the directory.
 */
std::string validate(std::string image_fname, std::vector<Check> &expected)
{
    std::cerr << "================ validate  " << image_fname << " ================\n";

    auto p = image_process::open( image_fname, false, 65536, 65536);
    Phase1::Config   cfg;  // config for the image_processing system
    scanner_config sc;

    sc.outdir = NamedTemporaryDirectory();
    sc.scanner_commands = enable_all_scanners;
    const feature_recorder_set::flags_t frs_flags;
    scanner_set ss(sc, frs_flags);
    ss.add_scanners(scanners_builtin);
    ss.apply_scanner_commands();

    auto *xreport = new dfxml_writer(sc.outdir / "report.xml", false);
    Phase1 phase1(*xreport, cfg, *p, ss);
    phase1.dfxml_create( 0, nullptr);
    ss.phase_scan();
    phase1.run();
    ss.shutdown();
    xreport->close();

    for(size_t i=0; i<expected.size(); i++){
        std::filesystem::path fname  = sc.outdir / expected[i].fname;
        std::cerr << "---- " << i << " -- " << fname.string() << " ----\n";
        std::string line;
        std::ifstream inFile;
        inFile.open(fname);
        if (!inFile.is_open()) {
            throw std::runtime_error("validate_scanners:[phase1] Could not open "+fname.string());
        }
        bool found = false;
        while (std::getline(inFile, line)) {
            auto words = split(line, '\t');
            if (words.size()==3 &&
                words[0]==expected[i].feature.pos &&
                words[1]==expected[i].feature.feature &&
                words[2]==expected[i].feature.context){
                found = true;
                break;
            }
        }
        if (!found){
            std::cerr << fname << " did not find " << expected[i].feature.pos
                      << " " << expected[i].feature.feature << " " << expected[i].feature.context << "\t";
        }
        REQUIRE(found);
    }
    return sc.outdir;
}

TEST_CASE("validate_scanners", "[phase1]") {
    auto fn1 = "tests/test_json.txt";
    std::vector<Check> ex1 {
        Check("json.txt",
              Feature( "0",
                       JSON1,
                       "ef2b5d7ee21e14eeebb5623784f73724218ee5dd")),
    };
    validate(fn1, ex1);

    auto fn2 = "tests/test_base16json.txt";
    std::vector<Check> ex2 {
        Check("json.txt",
              Feature( "50-BASE16-0",
                       "[{\"1\": \"one@base16_company.com\"}, "
                       "{\"2\": \"two@base16_company.com\"}, "
                       "{\"3\": \"two@base16_company.com\"}]",
                       "41e3ec783b9e2c2ffd93fe82079b3eef8579a6cd")),

        Check("email.txt",
              Feature( "50-BASE16-8",
                       "one@base16_company.com",
                       "[{\"1\": \"one@base16_company.com\"}, {\"2\": \"two@b")),

    };
    validate(fn2, ex2);

    auto fn3 = "tests/test_hello.gz";
    std::vector<Check> ex3 {
        Check("email.txt",
              Feature( "0-GZIP-0",
                       "hello@world.com",
                       "hello@world.com\\x0A"))

    };
    validate(fn3, ex3);

}



/****************************************************************/
/* Test the threadpool */
std::atomic<int> counter{0};
TEST_CASE("threadpool", "[threads]") {
    class threadpool t(10);
    for(int i=0;i<1000;i++){
        t.push( []{ counter += 1; } );
    }
    t.join();
    REQUIRE( counter==1000 );
}

/* Test the threadpool with a function
 * and some threadsafety for printing
 */
std::mutex M;
std::atomic<int> counter2{0};
void inc_counter2(int i)
{
    counter2 += i;
}
TEST_CASE("threadpool2", "[threads]") {
    class threadpool t(10);
    for(int i=0;i<1000;i++){
        t.push( [i]{ inc_counter2(i); } );
    }
    t.join();
    REQUIRE( counter2==499500 );
}

sbuf_t *make_sbuf()
{
    auto sbuf = new sbuf_t("Hello World!");
    std::lock_guard<std::mutex> lock(M);
    return sbuf;
}

/* Test that sbuf data  are not copied when moved to a child.*/
const uint8_t *sbuf_buf_loc = nullptr;
void process_sbuf(sbuf_t *sbuf)
{
    std::lock_guard<std::mutex> lock(M);
    if (sbuf_buf_loc != nullptr) {
        REQUIRE( sbuf_buf_loc == sbuf->get_buf() );
    }
    delete sbuf;
}

TEST_CASE("sbuf_no_copy", "[threads]") {
    for(int i=0;i<100;i++){
        auto sbuf = make_sbuf();
        sbuf_buf_loc = sbuf->get_buf();
        process_sbuf(sbuf);
    }
}

TEST_CASE("threadpool3", "[threads]") {
    class threadpool t(10);
    for(int i=0;i<100;i++){
        auto sbuf = make_sbuf();
        t.push( [sbuf]{ process_sbuf(sbuf); } );
    }
    t.join();
    REQUIRE( counter==1000 );
}

/****************************************************************/
TEST_CASE("image_process", "[phase1]") {
    image_process *p = nullptr;
    REQUIRE_THROWS_AS( p = image_process::open( "no-such-file", false, 65536, 65536), image_process::NoSuchFile);
    REQUIRE_THROWS_AS( p = image_process::open( "no-such-file", false, 65536, 65536), image_process::NoSuchFile);
    p = image_process::open( "tests/test_json.txt", false, 65536, 65536);
    REQUIRE( p != nullptr );
    int times = 0;

    for(auto it = p->begin(); it!=p->end(); ++it){
        REQUIRE( times==0 );
        sbuf_t *sbufp = it.sbuf_alloc();

        REQUIRE( sbufp->bufsize == 79 );
        REQUIRE( sbufp->pagesize == 79 );
        delete sbufp;
        times += 1;
    }
    REQUIRE(times==1);
}


#if 0
TEST_CASE("get_sbuf", "[phase1]") {
    image_process *p = image_process::open( image_fname, opt_recurse, cfg.opt_pagesize, cfg.opt_marginsize);
}
#endif<|MERGE_RESOLUTION|>--- conflicted
+++ resolved
@@ -25,13 +25,11 @@
 #include "bulk_extractor_scanners.h"
 #include "scan_base64.h"
 #include "scan_vcard.h"
-<<<<<<< HEAD
+
 #include "scan_email.h"
 #include "exif_reader.h"
 #include "jpeg_validator.h"
 
-=======
->>>>>>> 844a7e61
 
 #include "threadpool.hpp"
 
@@ -219,10 +217,12 @@
         }
         REQUIRE(found);
     }
+    std::cerr << "--- done ---\n\n";
     return sc.outdir;
 }
 
 TEST_CASE("validate_scanners", "[phase1]") {
+    std::cerr  << "point 1\n";
     auto fn1 = "tests/test_json.txt";
     std::vector<Check> ex1 {
         Check("json.txt",
@@ -230,9 +230,13 @@
                        JSON1,
                        "ef2b5d7ee21e14eeebb5623784f73724218ee5dd")),
     };
+    std::cerr  << "point 11\n";
     validate(fn1, ex1);
+    return;
+    std::cerr  << "point 2\n";
 
     auto fn2 = "tests/test_base16json.txt";
+    std::cerr  << "point 2\n";
     std::vector<Check> ex2 {
         Check("json.txt",
               Feature( "50-BASE16-0",
@@ -247,9 +251,12 @@
                        "[{\"1\": \"one@base16_company.com\"}, {\"2\": \"two@b")),
 
     };
+    std::cerr  << "point 3\n";
     validate(fn2, ex2);
+    std::cerr  << "point 4\n";
 
     auto fn3 = "tests/test_hello.gz";
+    std::cerr  << "point 5\n";
     std::vector<Check> ex3 {
         Check("email.txt",
               Feature( "0-GZIP-0",
@@ -257,8 +264,9 @@
                        "hello@world.com\\x0A"))
 
     };
+    std::cerr  << "point 6\n";
     validate(fn3, ex3);
-
+    std::cerr  << "point 7\n";
 }
 
 
