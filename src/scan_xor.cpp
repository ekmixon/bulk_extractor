/*
 * scan_xor: optimistically search for features trivially obfuscated with xor
 * author:   Michael Shick <mfshick@nps.edu>
 * created:  2013-03-18
 */
#include "config.h"
#include "be13_api/scanner_params.h"
<<<<<<< HEAD
#include "utils.h"
=======
#include "be13_api/utils.h"
>>>>>>> 844a7e61

static uint8_t xor_mask = 255;
extern "C"
void scan_xor(scanner_params &sp)
{
    sp.check_version();
    if (sp.phase==scanner_params::PHASE_INIT) {
        auto info = new scanner_params::scanner_info( scan_xor, "xor" );
	info->author      = "Michael Shick";
	info->description = "optimistic XOR deobfuscator";
	info->scanner_flags.default_enabled = false; // = scanner_info::SCANNER_DISABLED | scanner_info::SCANNER_RECURSE;
        sp.ss.sc.get_config("xor_mask",&xor_mask,"XOR mask value, in decimal");
        sp.info = info;
	return;
    }
    if (sp.phase==scanner_params::PHASE_SCAN) {
	const sbuf_t &sbuf = (*sp.sbuf);
	const pos0_t &pos0 = sbuf.pos0;

        if (xor_mask == 0x00){           // this would do nothing
            return;
        }

        // dodge infinite recursion by refusing to operate on an XOR'd buffer
        if (pos0.lastAddedPart() == "XOR" ) {
            return;
        }

        // dodge running after unzip after self
        std::vector<std::string> parts = split(pos0.str(),'-');
        if (parts.size()>4){
            std::string parent = parts.at(parts.size()-2);
            std::string grandp = parts.at(parts.size()-4);
            if (parent.find("ZIP") != std::string::npos && grandp == "XOR"){
                return;
            }
        }

<<<<<<< HEAD
=======
        // allocate memory; will be freed by recuse()
        uint8_t *buf = (uint8_t *)malloc(sbuf.bufsize);
        if (buf==nullptr) {
            throw std::bad_alloc();
        }
        // perform the xor operation
        for(size_t ii = 0; ii < sbuf.bufsize; ii++) {
            buf[ii] = sbuf.buf[ii] ^ xor_mask;
        }

>>>>>>> 844a7e61
        std::stringstream ss;
        ss << "XOR(" << uint32_t(xor_mask) << ")";
        const pos0_t pos0_xor = pos0 + ss.str();
<<<<<<< HEAD

        // managed_malloc throws an exception if allocation fails.
        auto *dbuf = sbuf_t::sbuf_malloc(pos0_xor, sbuf.bufsize);
        for(size_t ii = 0; ii < sbuf.bufsize; ii++) {
            dbuf->wbuf(ii, sbuf[ii] ^ xor_mask);
        }
        sp.recurse(dbuf);
=======
        auto *nsbuf = new sbuf_t(pos0_xor, buf, sbuf.bufsize, sbuf.pagesize, 0, false, true, false);
        sp.recurse(nsbuf);
>>>>>>> 844a7e61
    }
}<|MERGE_RESOLUTION|>--- conflicted
+++ resolved
@@ -5,11 +5,7 @@
  */
 #include "config.h"
 #include "be13_api/scanner_params.h"
-<<<<<<< HEAD
-#include "utils.h"
-=======
 #include "be13_api/utils.h"
->>>>>>> 844a7e61
 
 static uint8_t xor_mask = 255;
 extern "C"
@@ -48,23 +44,9 @@
             }
         }
 
-<<<<<<< HEAD
-=======
-        // allocate memory; will be freed by recuse()
-        uint8_t *buf = (uint8_t *)malloc(sbuf.bufsize);
-        if (buf==nullptr) {
-            throw std::bad_alloc();
-        }
-        // perform the xor operation
-        for(size_t ii = 0; ii < sbuf.bufsize; ii++) {
-            buf[ii] = sbuf.buf[ii] ^ xor_mask;
-        }
-
->>>>>>> 844a7e61
         std::stringstream ss;
         ss << "XOR(" << uint32_t(xor_mask) << ")";
         const pos0_t pos0_xor = pos0 + ss.str();
-<<<<<<< HEAD
 
         // managed_malloc throws an exception if allocation fails.
         auto *dbuf = sbuf_t::sbuf_malloc(pos0_xor, sbuf.bufsize);
@@ -72,9 +54,5 @@
             dbuf->wbuf(ii, sbuf[ii] ^ xor_mask);
         }
         sp.recurse(dbuf);
-=======
-        auto *nsbuf = new sbuf_t(pos0_xor, buf, sbuf.bufsize, sbuf.pagesize, 0, false, true, false);
-        sp.recurse(nsbuf);
->>>>>>> 844a7e61
     }
 }