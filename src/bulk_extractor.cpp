/*
 * main.cpp
 *
 * The main() for bulk_extractor.
 * This has all of the code and global variables that aren't needed when BE is running as a library.
 */

#include "config.h"

#include <ctype.h>
#include <fcntl.h>
#include <set>
#include <setjmp.h>
#include <vector>
#include <queue>
#include <unistd.h>
#include <cctype>
#include <cstdlib>

#if defined(HAVE_MCHECK) && defined(HAVE_MCHECK_H)
#include <mcheck.h>
#else
void mtrace(){}
void muntrace(){}
#endif

// Open standard input in binary mode by default on Win32.
// See http://gnuwin32.sourceforge.net/compile.html for more
#ifdef _WIN32
int _CRT_fmode = _O_BINARY;
#endif

#include "dfxml_cpp/src/dfxml_writer.h"
#include "dfxml_cpp/src/hash_t.h"  // needs config.h

#include "be13_api/aftimer.h"
#include "be13_api/scanner_params.h"
#include "be13_api/scanner_set.h"
#include "be13_api/utils.h"             // needs config.h
#include "be13_api/word_and_context_list.h"
#include "be13_api/path_printer.h"

#include "bulk_extractor.h"
#include "findopts.h"
#include "image_process.h"
#include "phase1.h"

/* Bring in the definitions  */
#include "bulk_extractor_scanners.h"
#include "bulk_extractor_restarter.h"

#include "cxxopts.hpp"

/**
 * Output the #defines for our debug parameters. Used by the automake system.
 */
[[noreturn]] void debug_help()
{
    puts( "#define DEBUG_PEDANTIC    0x0001	// check values more rigorously" );
    puts( "#define DEBUG_PRINT_STEPS 0x0002      // prints as each scanner is started" );
    puts( "#define DEBUG_SCANNER     0x0004	// dump all feature writes to stderr" );
    puts( "#define DEBUG_NO_SCANNERS 0x0008      // do not run the scanners " );
    puts( "#define DEBUG_DUMP_DATA   0x0010	// dump data as it is seen " );
    puts( "#define DEBUG_INFO        0x0040	// print extra info" );
    puts( "#define DEBUG_EXIT_EARLY  1000	// just print the size of the volume and exis " );
    puts( "#define DEBUG_ALLOCATE_512MiB 1002	// Allocate 512MiB, but don't set any flags " );
    exit( 1);
}

/****************************************************************
 *** Usage for the stand-alone program
 ****************************************************************/

#if 0
{
    std::cout << "bulk_extractor version " PACKAGE_VERSION " " << /* svn_revision << */ "\n";
    std::cout << "Usage: " << progname << " [options] imagefile\n";
    std::cout << "  runs bulk extractor and outputs to stdout a summary of what was found where\n";
    std::cout << "\n";
    std::cout << "Required parameters:\n";
    std::cout << "   imagefile     - the file to extract\n";
    std::cout << " or  -R filedir  - recurse through a directory of files\n";
    std::cout << "   -o outdir    - specifies output directory. Must not exist.\n";
    std::cout << "                  bulk_extractor creates this directory.\n";
    std::cout << "Options:\n";
    std::cout << "   -i           - INFO mode. Do a quick random sample and print a report.\n";
    std::cout << "   -b banner.txt- Add banner.txt contents to the top of every output file.\n";
    std::cout << "   -r alert_list.txt  - a file containing the alert list of features to alert\n";
    std::cout << "                       (can be a feature file or a list of globs)\n";
    std::cout << "                       (can be repeated.)\n";
    std::cout << "   -w stop_list.txt   - a file containing the stop list of features (white list\n";
    std::cout << "                       (can be a feature file or a list of globs)s\n";
    std::cout << "                       (can be repeated.)\n";
    std::cout << "   -F <rfile>   - Read a list of regular expressions from <rfile> to find\n";
    std::cout << "   -f <regex>   - find occurrences of <regex>; may be repeated.\n";
    std::cout << "                  results go into find.txt\n";
    std::cout << "   -q           - quiet - no status output (changed in v2.0).\n";
    std::cout << "   -s frac[:passes] - Set random sampling parameters\n";
    std::cout << "   -0           - Do not run notification thread\n";
    std::cout << "   -1           - bulk_extractor v1.x legacy mode\n";
    std::cout << "\nTuning parameters:\n";
    //    std::cout << "   -C NN        - specifies the size of the context window (default " << feature_recorder::context_window_default << ")\n";
    std::cout << "   -S fr:<name>:window=NN   specifies context window for recorder to NN\n";
    std::cout << "   -S fr:<name>:window_before=NN  specifies context window before to NN for recorder\n";
    std::cout << "   -S fr:<name>:window_after=NN   specifies context window after to NN for recorder\n";
    std::cout << "   -G NN        - specify the page size (default " << cfg.opt_pagesize << ")\n";
    std::cout << "   -g NN        - specify margin (default " <<cfg.opt_marginsize << ")\n";
    std::cout << "   -j NN        - Number of analysis threads to run (default " << std::thread::hardware_concurrency() << ")\n";
    std::cout << "   -J           - no threading: read and process data in the primary thread.\n";
    std::cout << "   -M nn        - sets max recursion depth (default " << scanner_config::DEFAULT_MAX_DEPTH << ")\n";
    std::cout << "   -m <max>     - maximum number of minutes to wait after all data read\n";
    std::cout << "                  default is " << cfg.max_bad_alloc_errors << "\n";
}
#endif

[[noreturn]] void throw_FileNotFoundError( const std::string &fname )
{
    std::cerr << "Cannot open: " << fname << "\n";
    throw std::runtime_error( "Cannot open file" );
}

/**
 * scaled_stoi64:
 * Like a normal stoi, except it can handle modifies k, m, and g
 */


/*
 * Make sure that the filename provided is sane.
 * That is, do not allow the analysis of a *.E02 file...
 */
void validate_path( const std::filesystem::path fn)
{
    if ( !std::filesystem::exists( fn )){
        std::cerr << "file does not exist: " << fn << "\n";
        throw std::runtime_error( "file not found." );
    }
    if ( fn.extension()=="E02" || fn.extension()=="e02" ){
        std::cerr << "Error: invalid file name\n";
        std::cerr << "Do not use bulk_extractor to process individual EnCase files.\n";
        std::cerr << "Instead, just run bulk_extractor with FILENAME.E01\n";
        std::cerr << "The other files in an EnCase multi-volume archive will be opened\n";
        std::cerr << "automatically.\n";
        throw std::runtime_error( "run on E02." );
    }
}

/**
 * Create the dfxml output
 */

std::string be_hash_name {"sha1"};
static void add_if_present( std::vector<std::string> &scanner_dirs,const std::string &dir)
{
    if ( access( dir.c_str(),O_RDONLY) == 0){
        scanner_dirs.push_back( dir);
    }
}

int bulk_extractor_main( std::ostream &cout, std::ostream &cerr, int argc,char * const *argv)
{
    mtrace();
    const auto original_argc = argc;
    const auto original_argv = argv;

    word_and_context_list alert_list;       /* should be flagged */
    word_and_context_list stop_list;        /* should be ignored */
    std::atomic<double>  fraction_done = 0; /* a shared memory space */
    aftimer master_timer;

    Phase1::Config   cfg;  // config for the image_processing system

    cfg.fraction_done = &fraction_done;

#ifdef USE_SQLITE
    bool        opt_write_feature_files = true;
    bool        opt_write_sqlite3     = false;
#endif

    /* Startup */
    setvbuf( stdout,0,_IONBF,0);		// don't buffer stdout
    std::vector<std::string> scanner_dirs; // where to look for scanners

    /* Add the default plugin_path */
    add_if_present( scanner_dirs,"/usr/local/lib/bulk_extractor" );
    add_if_present( scanner_dirs,"/usr/lib/bulk_extractor" );
    add_if_present( scanner_dirs,"." );

    if ( getenv( "BE_PATH" )) {
        std::vector<std::string> dirs = split( getenv( "BE_PATH" ),':');
        for( std::vector<std::string>::const_iterator it = dirs.begin(); it!=dirs.end(); it++){
            add_if_present( scanner_dirs,*it);
        }
    }

#ifdef _WIN32
    setmode( 1,O_BINARY);		// make stdout binary
#endif

    /* Process options */
    const std::string ALL { "all" };


    /* 2021-09-13 - slg - option processing rewritten to use cxxopts */
    std::string bulk_extractor_help( "A high-performance flexible digital forensics program." );
    std::string image_name_help( "Name of image to scan (or directory if -r is provided)" );
#ifdef HAVE_LIBEWF
    image_name_help += " (May be a E01 file )";
#endif
#ifdef HAVE_EXIV2
    bulk_extractor_help += " (Includes EXVI2 Support)";
#endif
#ifdef HAVE_LIBLIGHTGREP
    bulk_extractor_help += " (Includes LightGrep support)";
#endif

    scanner_config   sc;   // config for be13_api
    cxxopts::Options options( "bulk_extractor", bulk_extractor_help.c_str());
    options.set_width( notify_thread::terminal_width( 80 ));
    options.add_options()
    ("image_name", image_name_help.c_str(), cxxopts::value<std::string>())
        ("A,offset_add", "Offset added (in bytes) to feature locations", cxxopts::value<int64_t>()->default_value("0"))
        ("b,banner_file", "Path of file whose contents are prepended to top of all feature files",cxxopts::value<std::string>())
	("C,context_window", "Size of context window reported in bytes",
         cxxopts::value<int>()->default_value(std::to_string(sc.context_window_default)))
        ("d,debug", "enable debugging", cxxopts::value<int>()->default_value("1"))
        ("D,debug_help", "help on debugging")
        ("E,enable_exclusive", "disable all scanners except the one specified. Same as -x all -E scanner.", cxxopts::value<std::string>())
        ("e,enable",   "enable a scanner", cxxopts::value<std::vector<std::string>>())
        ("x,disable",  "disable a scanner", cxxopts::value<std::vector<std::string>>())
        ("f,find",     "search for a pattern", cxxopts::value<std::vector<std::string>>())
        ("F,find_file", "read patterns to search from a file", cxxopts::value<std::vector<std::string>>())
        ("G,pagesize",   "page size in bytes", cxxopts::value<std::string>()->default_value(std::to_string(cfg.opt_pagesize )))
        ("g,marginsize", "margin size in bytes", cxxopts::value<std::string>()->default_value(std::to_string(cfg.opt_pagesize )))
        ("i,info",       "info mode")
        ("j,threads",    "number of threads", cxxopts::value<int>()->default_value(std::to_string(cfg.num_threads)))
        ("J,no_threads",  "read and process data in the primary thread")
	("M,max_depth",   "max recursion depth", cxxopts::value<int>()->default_value(std::to_string(scanner_config::DEFAULT_MAX_DEPTH)))
	("m,max_bad_alloc_errors", "max bad allocation errors", cxxopts::value<int>()->default_value(std::to_string(cfg.max_bad_alloc_errors)))
	("max_minute_wait", "maximum number of minutes to wait until all data are read", cxxopts::value<int>()->default_value(std::to_string(60)))
        ("o,outdir",        "output directory", cxxopts::value<std::string>())
        ("P,scanner_dir",
         "directories for scanner shared libraries. Multiple directories can be specified. "
         "Default directories include /usr/local/lib/bulk_extractor, /usr/lib/bulk_extractor "
         "and any directories specified in the BE_PATH environment variable.", cxxopts::value<std::vector<std::string>>())
        ("p,path",         "print the value of <path>[:length][/h][/r] with optional length, hex output, or raw output.", cxxopts::value<std::string>())
        ("q,quit",         "no status output")
        ("r,alert_list",   "file to read alert list from", cxxopts::value<std::string>())
        ("R,recurse",      "treat image file as a directory to recursively explore")
        ("S,set",          "set a name=value option", cxxopts::value<std::vector<std::string>>())
        ("s,sampling",     "random sampling parameter frac[:passes]", cxxopts::value<std::string>())
        ("V,version",      "Display PACKAGE_VERSION (currently) " PACKAGE_VERSION)
        ("w,stop_list",    "file to read stop list from", cxxopts::value<std::string>())
        ("Y,scan",         "specify <start>[-end] of area on disk to scan", cxxopts::value<std::string>())
        ("z,page_start",   "specify a starting page number", cxxopts::value<int>())
        ("Z,zap",          "wipe the output directory (recursively) before starting")
        ("0,no_notify",    "disable real-time notification")
        ("1,version1",    "version 1.0 notification (console-output)")
        ("H,info_scanners", "report information about each scanner")
        ("h,help",          "print help screen")
        ;

    options.positional_help( "image_name" );
    options.parse_positional( "image_name" );
    auto result = options.parse( argc, argv);
    if ( result.count( "debug_help" )){ debug_help(); return 3;}

    sc.offset_add  = result["offset_add"].as<int64_t>();
    sc.context_window_default = result["context_window"].as<int>();
    cfg.debug = result["debug"].as<int>();

    try {
        sc.banner_file = result["banner_file"].as<std::string>();
    } catch ( cxxopts::option_has_no_value_exception &e ) { }

    if ( result.count( "enable_exclusive" )) {
        sc.push_scanner_command( scanner_config::scanner_command::ALL_SCANNERS, scanner_config::scanner_command::DISABLE);
        sc.push_scanner_command( result["enable_exclusive"].as<std::string>(), scanner_config::scanner_command::ENABLE);
    }

    try {
        for ( const auto &name : result["enable"].as<std::vector<std::string>>() ) {
            sc.push_scanner_command( name, scanner_config::scanner_command::ENABLE);
        }
    } catch ( cxxopts::option_has_no_value_exception &e ) { }


    try {
        for ( const auto &name : result["disable"].as<std::vector<std::string>>() ) {
            sc.push_scanner_command( name, scanner_config::scanner_command::DISABLE);
        }
    } catch ( cxxopts::option_has_no_value_exception &e ) { }

    try {
        for ( const auto &it : result["find"].as<std::vector<std::string>>() ) {
            FindOpts::get().Patterns.push_back( it);
        }
    } catch ( cxxopts::option_has_no_value_exception &e ) { }


    try {
        for ( const auto &it : result["find_file"].as<std::vector<std::string>>() ) {
            FindOpts::get().Files.push_back( it);
        }
    } catch ( cxxopts::option_has_no_value_exception &e ) { }

    cfg.opt_pagesize   = scaled_stoi64( result["pagesize"].as<std::string>());
    cfg.opt_marginsize = scaled_stoi64( result["marginsize"].as<std::string>());
    cfg.opt_info       = result.count( "info" );

    try {
        cfg.num_threads    = result["threads"].as<int>();
    }  catch ( cxxopts::option_has_no_value_exception &e ) {
        cfg.num_threads = 0;
    }

    sc.max_depth             = result["max_depth"].as<int>();
    cfg.max_bad_alloc_errors = result["max_bad_alloc_errors"].as<int>();

    try {
        for ( const auto &it : result["scanner_dir"].as<std::vector<std::string>>() ) {
            scanner_dirs.push_back( it);break;
        }
    } catch ( cxxopts::option_has_no_value_exception &e ) { }


    cfg.opt_quiet = result.count( "quiet" );
    try {
        alert_list.readfile( result["alert_list"].as<std::string>() );
    } catch ( cxxopts::option_has_no_value_exception &e ) { }

    cfg.opt_recurse = result.count( "recurse" );

    try {
        for ( const auto &it : result["set"].as<std::vector<std::string>>() ) {
            std::vector<std::string> kv = split( it,'=');
            if ( kv.size()!=2) {
                cerr << "Invalid -S paramter: '" << it << "' must be key=value format\n";
                return -1;
            }
            sc.namevals[kv[0]] = kv[1];
        }
    } catch ( cxxopts::option_has_no_value_exception &e ) { }


    try {
        cfg.set_sampling_parameters( result["sampling"].as<std::string>());
    } catch ( cxxopts::option_has_no_value_exception &e ) { }

    if ( result.count( "version" )) { cout << "bulk_extractor " << PACKAGE_VERSION << std::endl; return 0; }
    if ( result.count( "stop_list" )) stop_list.readfile( result["stop_list"].as<std::string>());
    try {
        std::string optargs = result["scan"].as<std::string>();
        size_t dash = optargs.find( '-');
        if ( dash==std::string::npos){
            cfg.opt_scan_start = stoi64( optargs);
        } else {
            cfg.opt_scan_start = scaled_stoi64( optargs.substr( 0,dash));
            cfg.opt_scan_end   = scaled_stoi64( optargs.substr( dash+1));
        }
    } catch ( cxxopts::option_has_no_value_exception &e ) { }


    try {
        cfg.opt_page_start = result["page_start"].as<int>();
    } catch ( cxxopts::option_has_no_value_exception &e ) { }

    cfg.opt_notification = ( result.count( "no_notify" )==0);
    cfg.opt_legacy = result.count( "version1" );

    /* Legacy mode if stdout is not a tty */
#ifdef HAVE_ISATTY
    if ( !isatty( 1)){
        cfg.opt_legacy = true;
    }
#endif

    /* Create a configuration that will be used to initialize the scanners */
    /* Make individual configuration options appear on the command line interface. */
    sc.get_global_config( "notify_rate", &cfg.opt_notify_rate, "seconds between notificaiton update" );
    sc.get_global_config( "debug_histogram_malloc_fail_frequency",
                         &AtomicUnicodeHistogram::debug_histogram_malloc_fail_frequency,
                         "Set >0 to make histogram maker fail with memory allocations" );
    sc.get_global_config( "hash_alg",&be_hash_name,"Specifies hash algorithm to be used for all hash calculations" );
    //sc.get_global_config( "write_feature_files",&opt_write_feature_files,"Write features to flat files" );
    //sc.get_global_config( "write_feature_sqlite3",&opt_write_sqlite3,"Write feature files to report.sqlite3" );
    sc.get_global_config( "report_read_errors",&cfg.opt_report_read_errors,"Report read errors" );

    /* If we are getting help or info scanners, make a fake scanner set with new output directory */
    if ( result.count( "help" ) || result.count( "info_scanners" )) {
        struct feature_recorder_set::flags_t f;
        scanner_set ss( sc, f, nullptr);     // make a scanner_set but with no XML writer. We will create it below
        ss.add_scanners( scanners_builtin);

        if ( result.count( "help" )) {     // -h
            cout << options.help() << std::endl;
            cout << "Global config options: " << std::endl << ss.sc.global_help_options << std::endl;
            ss.info_scanners( cout, false, true, 'e', 'x');
            return 1;
        } else {                        // -H
            ss.info_scanners( cout, true, true, 'e', 'x');
            return 2;
        }
    }

    try {
        sc.input_fname = result["image_name"].as<std::string>();
    } catch ( cxxopts::option_has_no_value_exception &e ) {
        if ( cfg.opt_recurse ) {
            cerr << "filedir not provided\n";
        } else {
            cerr << "imagefile not provided\n";
        }
        cout << options.help() << std::endl;
        return 3;
    }


    if ( result.count( "path" ) == 0 ){
        /* Code that runs if we are not using the path printer */

        try {
            sc.outdir                = result["outdir"].as<std::string>();
        } catch ( cxxopts::option_has_no_value_exception &e ) {
            cerr << "error: -o outdir must be specified\n";
            cout << options.help() << std::endl;
            return 4;
        }

        /* The zap option wipes the contents of a directory, useful for debugging */
        if ( result.count( "zap" ) && std::filesystem::is_directory( sc.outdir )) {
            for ( const auto &entry : std::filesystem::recursive_directory_iterator( sc.outdir ) ) {
                if ( ! std::filesystem::is_directory( entry.path())){
                    cout << "erasing " << entry.path().string() << "\n";
                    std::filesystem::remove( entry );
                }
            }
        }
        cout << "mkdir " << sc.outdir << "\n";
        std::filesystem::create_directory( sc.outdir); // make sure directory exists
    }

    /* Load all the scanners and enable the ones we care about.  This
     * happens because:
     * - We need the scanners to generate the help message.
     * - We need the scanners for path printing.
     * - We need the scanners for scanning.
     */

    struct feature_recorder_set::flags_t f;
    scanner_set ss( sc, f, nullptr);     // make a scanner_set but with no XML writer. We will create it below
    ss.add_scanners( scanners_builtin);

    /* Applying the scanner commands will create the alert recorder. */
    try {
        ss.apply_scanner_commands();
    }
    catch ( const scanner_set::NoSuchScanner &e ) {
        cerr << "no such scanner: " << e.what() << "\n";
        return 5;
    }

    if ( result.count( "path" ) == 0 ){
        /* Give an error if a find list was specified
         * but no scanner that uses the find list is enabled.
         */

        if ( !FindOpts::get().empty()) {
            /* Look through the enabled scanners and make sure that
             * at least one of them is a FIND scanner
             */
            if ( !ss.is_find_scanner_enabled()){
                throw std::runtime_error( "find words are specified with -F but no find scanner is enabled.\n" );
            }
        }

        if ( std::filesystem::exists( sc.outdir/"report.xml" )){
            /* Restarting */
            bulk_extractor_restarter r( sc,cfg);
            r.restart();                    // load the restart file and rename report.xml
        }
    }

    image_process *p = image_process::open( sc.input_fname, cfg.opt_recurse, cfg.opt_pagesize, cfg.opt_marginsize );

    /* are we supposed to run the path printer? */
    if ( result.count( "path" ) ) {
        std::string opt_path = result["path"].as<std::string>();
        path_printer pp( &ss, p, cout);
        if ( opt_path=="-http" || opt_path=="--http" ){
            pp.process_http( std::cin);
        } else if ( opt_path=="-i" || opt_path=="-" ){
            pp.process_interactive( std::cin);
        } else {
            pp.process_path( opt_path);
        }
	return 0;
    }

    /* Open the image file ( or the device) now.
     * We use *p because we don't know which subclass we will be getting.
     */

    dfxml_writer *xreport = new dfxml_writer( sc.outdir / Phase1::REPORT_FILENAME, false ); // do not make DTD
    ss.set_dfxml_writer( xreport );
    /* Start the clock */
    master_timer.start();

    Phase1 phase1( cfg, *p, ss);

    /* Validate the args */
    validate_path( sc.input_fname );

    /* Create the DFXML file in the report directory.
     * If we are restarting, the dfxml file was renamed.
     */

    /* Determine the feature files that will be used from the scanners that were enabled */
    auto feature_file_names = ss.feature_file_list();
#if 0
    uint32_t flags = 0;
    if ( stop_list.size()>0)        flags |= feature_recorder_set::CREATE_STOP_LIST_RECORDERS;
    if ( opt_write_sqlite3)         flags |= feature_recorder_set::ENABLE_SQLITE3_RECORDERS;
    if ( !opt_write_feature_files)  flags |= feature_recorder_set::DISABLE_FILE_RECORDERS;
#endif

    /* provide documentation to the user; the DFXML information comes from elsewhere */
    if ( !cfg.opt_quiet){
        cout << "bulk_extractor version: " << PACKAGE_VERSION << "\n";
        cout << "Input file: " << sc.input_fname << "\n";
        cout << "Output directory: " << sc.outdir << "\n";
        cout << "Disk Size: " << p->image_size() << "\n";
        cout << "Scanners: ";
        for ( auto const &it : ss.get_enabled_scanners()){
            cout << it << " ";
        }
        cout << "\n";

        if ( cfg.num_threads>0){
            cout << "Threads: " << cfg.num_threads << "\n";
        } else {
            cout << "Threading Disabled\n";
        }
    }

    /*** PHASE 1 --- Run on the input image */
<<<<<<< HEAD
    struct notify_thread::notify_opts *o = new notify_thread::notify_opts(cfg);
    o->ssp = &ss;
    o->master_timer  = &master_timer;
    o->fraction_done = &fraction_done;
    o->phase = 1;
=======
    struct notify_thread::notify_opts o(cfg);
    o.ssp = &ss;
    o.master_timer  = &master_timer;
    o.fraction_done = &fraction_done;
    o.phase = 1;
>>>>>>> cc6bd523

    if ( cfg.opt_notification) {
        notify_thread::launch_notify_thread( o);
    }
    ss.phase_scan();

#ifdef USE_SQLITE3
    if ( fs.flag_set( feature_recorder_set::ENABLE_SQLITE3_RECORDERS )) {
        fs.db_transaction_begin();
    }
#endif

    /* Go multi-threaded if requested */
    if ( cfg.num_threads > 0){
        cout << "going multi-threaded...( " << cfg.num_threads << " )\n";
        ss.launch_workers( cfg.num_threads);
    } else {
        cout << "running single-threaded (DEBUG)...\n";

    }

    phase1.dfxml_write_create( original_argc, original_argv);
    xreport->xmlout( "provided_filename", sc.input_fname ); // save this information
    xreport->add_timestamp( "phase1 start" );

    try {
        phase1.phase1_run();
        ss.join();                          // wait for threads to come together
    }
    catch ( const feature_recorder::DiskWriteError &e ) {
        cerr << "Disk write error during Phase 1 ( scanning). Disk is probably full." << std::endl
                  << "Remove extra files and restart bulk_extractor with the exact same command line to continue." << std::endl;
        return 6;
    }

#ifdef USE_SQLITE3
    if ( fs.flag_set( feature_recorder_set::ENABLE_SQLITE3_RECORDERS )) {
        fs.db_transaction_commit();
    }
#endif
    xreport->add_timestamp( "phase1 end" );
    if ( phase1.image_hash.size() > 0 ){
        cout << "Hash of Disk Image: " << phase1.image_hash << "\n";
    }

    /*** PHASE 2 --- Shutdown ***/
<<<<<<< HEAD
    {
        std::unique_lock<std::mutex> lock(o->Mphase);
        o->phase = 2;                        // will cause notify thread to shut down, and the notify thread will delete the object
    }

=======
    o.phase = 2;
>>>>>>> cc6bd523
    if ( !cfg.opt_quiet) cout << "Phase 2. Shutting down scanners\n";
    xreport->add_timestamp( "phase2 start" );
    try {
        std::cout << "Computing final histograms and shutting down...\n";
        ss.shutdown();
    }
    catch ( const feature_recorder::DiskWriteError &e ) {
        cerr << "Disk write error during Phase 2 ( histogram making). Disk is probably full." << std::endl
                  << "Remove extra files and restart bulk_extractor with the exact same command line to continue." << std::endl;
        return 7;
    }

    xreport->add_timestamp( "phase2 end" );
    master_timer.stop();

    /*** PHASE 3 ---  report and then print final usage information ***/
    o.phase = 3;
    xreport->push( "report" );
    xreport->xmlout( "total_bytes",phase1.total_bytes);
    xreport->xmlout( "elapsed_seconds",master_timer.elapsed_seconds());
    xreport->xmlout( "max_depth_seen",ss.get_max_depth_seen());
    xreport->xmlout( "dup_bytes_encountered",ss.get_dup_bytes_encountered());
    ss.dump_scanner_stats();
    ss.dump_name_count_stats();
    xreport->pop( "report" );
    xreport->add_rusage();
    xreport->pop( "dfxml" );			// bulk_extractor
    xreport->close();

    if ( cfg.opt_quiet==0){
        float mb_per_sec = ( phase1.total_bytes / 1000000.0) / master_timer.elapsed_seconds();

        cout << "All Threads Finished!\n";
        cout.precision( 4);
        cout << "Elapsed time: " << master_timer.elapsed_seconds() << " sec." << std::endl
                  << "Total MB processed: " << int( phase1.total_bytes / 1000000) << std::endl
                  << "Overall performance: " << mb_per_sec << " << MBytes/sec ";
        if ( cfg.num_threads>0){
            cout << mb_per_sec/cfg.num_threads << " ( MBytes/sec/thread)\n";
        }
        cout << "sbufs created:   " << sbuf_t::sbuf_total << std::endl;
        cout << "sbufs unaccounted: " << sbuf_t::sbuf_count << " ( should be 0) " << std::endl;
    }

    try {
        feature_recorder &fr = ss.fs.named_feature_recorder( "email" );
        cout << "Total " << fr.name << " features found: " << fr.features_written << std::endl;
    }
    catch ( const feature_recorder_set::NoSuchFeatureRecorder &e ) {
        cout << "Did not scan for email addresses." << std::endl;
    }

    muntrace();
    /* TODO: We could wait for the notify thread to actually exit, but then we would need to address the sleep, and end up putting in a condition varialbe, and it would be a pain. */
    return( 0 );
}<|MERGE_RESOLUTION|>--- conflicted
+++ resolved
@@ -544,19 +544,11 @@
     }
 
     /*** PHASE 1 --- Run on the input image */
-<<<<<<< HEAD
     struct notify_thread::notify_opts *o = new notify_thread::notify_opts(cfg);
     o->ssp = &ss;
     o->master_timer  = &master_timer;
     o->fraction_done = &fraction_done;
     o->phase = 1;
-=======
-    struct notify_thread::notify_opts o(cfg);
-    o.ssp = &ss;
-    o.master_timer  = &master_timer;
-    o.fraction_done = &fraction_done;
-    o.phase = 1;
->>>>>>> cc6bd523
 
     if ( cfg.opt_notification) {
         notify_thread::launch_notify_thread( o);
@@ -603,15 +595,10 @@
     }
 
     /*** PHASE 2 --- Shutdown ***/
-<<<<<<< HEAD
     {
         std::unique_lock<std::mutex> lock(o->Mphase);
         o->phase = 2;                        // will cause notify thread to shut down, and the notify thread will delete the object
     }
-
-=======
-    o.phase = 2;
->>>>>>> cc6bd523
     if ( !cfg.opt_quiet) cout << "Phase 2. Shutting down scanners\n";
     xreport->add_timestamp( "phase2 start" );
     try {
