--- conflicted
+++ resolved
@@ -301,11 +301,7 @@
 {
     sp.check_version();
     if (sp.phase==scanner_params::PHASE_INIT){
-<<<<<<< HEAD
-        sp.info.set_name("winlnk");
-=======
         sp.info->set_name("winlnk");
->>>>>>> df15ec8e
         sp.info->author		= "Simson Garfinkel";
         sp.info->description	= "Search for Windows LNK files";
         sp.info->feature_defs.push_back( feature_recorder_def("winlnk"));
