/**
 * scan_pdf:
 * Extracts text from PDF files by decompressing streams and extracting text between parentheses.
 * Currently this is dead-simple. It should be rewritten to position the text on an (x,y) grid and find the words.
 */

#include <cstdlib>
#include <cstring>
#include <iostream>
#include <iomanip>
#include <cassert>

#include "config.h"

#include "scan_pdf.h"
#include "sbuf_decompress.h"
#include "be13_api/scanner_params.h"
#include "image_process.h"



/* Debug by setting DEBUG or by setting pdf_dump at runtime */

bool pdf_extractor::pdf_dump_hex  = false;       // dump the contents HEX
bool pdf_extractor::pdf_dump_text = true;      // dump the extracted text.

pdf_extractor::pdf_extractor(const sbuf_t &sbuf):
    sbuf_root(sbuf)
{
}

pdf_extractor::~pdf_extractor()
{
    streams.clear();     // clean, but may not be necessary
    texts.clear();       // clean, but may not be necessary
}

/*
 * Return TRUE if most of the characters (90%) are printable ASCII.
 */

bool pdf_extractor::mostly_printable_ascii(const sbuf_t &s)
{
    size_t count = 0;
    for(u_int i=0; i<s.pagesize; i++){
        if (isprint(s[i]) || isspace(s[i])) count++;
    }
    return count > (s.pagesize * 9 / 10);
}

/*
 * The problem with trying to extract text from PDF is that sometimes PDF splits actual
 * things that we want, like (exampl) (le@co) (mpany.com).
 * Other times it doesn't, but we don't want to combine because that will
 * break thigs, like (email) (me) (at) (example@company.com).
 *
 * There's no good solution here without rendering the PDF file, and even that doesn't work
 * all the time (witness has poor Adobe's extract text from PDF is.
 *
 * We could do both, but then there would need to be a way to distinguish the mode.
 *
 * So the approach that is used is to scan the entire block and see the largest chunk
 * within (parentheses). If we find spaces within the parentheses, don't add spaces between
 * them, otherwise do.
 *
 * Spaces are always added between arrays [foo].
 * So we just put a space between them all and hope.
 */

/*
 * Extract the text from the decompressed sbuf and return it.
 * Two part algorithm. First we analyze the sbuf to see the PDF encoding style, then we extract the text.
 */
std::string  pdf_extractor::extract_text(const sbuf_t &sb)
{
    std::string tbuf {};
    int maxwordsize = 0;
    bool words_have_spaces = false;
    /* pass = 0 --- analysis. Find maxwordsize
     * pass = 1 --- creation.
     */
    for (u_int pass=0;pass<2;pass++){
        bool in_paren = false;
        int  wordsize = 0;
        for (u_int i=0;i<sb.pagesize;i++){
            const unsigned char cc = sb[i];
            if(in_paren==false && cc=='[') {
                /* Beginning of bracket group not in paren; ignore */
                continue;
            }
            if(in_paren==false && cc==']') {
                /* End of bracket group not in paren; ignore */
                continue;
            }
            if(in_paren==false && cc=='(') {
                /* beginning of word */
                wordsize = 0;
                in_paren = true;
                continue;
            }
            if(in_paren==true &&  cc==')') {
                /* end of word */
                in_paren = false;
                if(pass==0 && (wordsize > maxwordsize))  maxwordsize = wordsize;
                if(pass==1 && (words_have_spaces==false)){
                    /* Second pass; words don't have spaces, so add spaces between the parens */
                    tbuf.push_back(' ');
                }
                continue;
            }
            if(in_paren){
                /* in a word */
                if(cc==' ') words_have_spaces = true;
                if(pass==1) tbuf.push_back(cc);
                wordsize+=1;
            }
        }
    }
    return tbuf;
}


/* Look for signature for the beginning of a PDF stream and record the start and end of each
 *
 */

void pdf_extractor::find_streams()
{
    //std::cerr << "sbuf_root: " << sbuf_root << "\n";
    for(size_t loc=0; loc+15 < sbuf_root.pagesize; loc++){
        ssize_t stream_tag = sbuf_root.find("stream",loc);
        //std::cerr << "stream_tag: " << stream_tag << "\n";
        if (stream_tag==std::string::npos) break; // no more 'stream' tags
        /* Now skip past the \r or \r\n or \n */
        size_t stream_start = stream_tag+6;
        if (sbuf_root[stream_start]=='\r' && sbuf_root[stream_start+1]=='\n') stream_start+=2;
        else stream_start +=1;

        /* See if we can find the endstream; here we can scan to the end of the buffer.
         * Also, make sure that the endstream comes before the next stream. This is easily
         * determined by doing a search for 'stream' and 'endstream' and making sure that
         * the next 'stream' we find is, in fact, in the 'endsream'.
         */
        ssize_t endstream_tag = sbuf_root.find("endstream",stream_start);
        ssize_t next_stream_tag = sbuf_root.find("stream",stream_start);

        if (endstream_tag==std::string::npos) break;    // no endstream tag
        if (next_stream_tag!=std::string::npos && endstream_tag +3 != next_stream_tag){
            /* The 'stream' after the stream_tag is not the 'endstream',
             * so advance loc so that it will find the nextstream
             */
            loc = next_stream_tag - 1;
            continue;
        }
        /* Remember the stream to analyze later */
        streams.push_back( stream( stream_tag, stream_start, endstream_tag ));
        loc = endstream_tag + 9;
    }
    std::cerr << "streams found: " << streams.size() << "\n";
}

void pdf_extractor::decompress_streams_extract_text()
{
    // note: below we do *not* use a const auto,
    // because we want to modify the contents of the vector
    for (const auto &it: streams) {           //
        size_t compr_size = it.endstream_tag - it.stream_start;
        size_t max_uncompr_size = compr_size * 8;       // good assumption for expansion

<<<<<<< HEAD
        std::cerr << "attempt to decompress stream @" << it.stream_tag << " zlib: " << it.stream_start << " - " << it.endstream_tag << "\n";

        auto *dbuf = sbuf_decompress_zlib_new( sbuf_root.slice(it.stream_start, compr_size), max_uncompr_size, "PDFZLIB");
=======
        auto *dbuf = sbuf_decompress_zlib_new( sbuf.slice(it.stream_start, compr_size), max_uncompr_size, "PDFZLIB");
>>>>>>> d6db5acb
        if (dbuf==nullptr) {
            std::cerr << "failed\n";
            continue ;   // could not decompress
        }

        if (pdf_dump_hex){
            std::cout << "===== scan_pdf.c:decompress_streams_extract_text: dbuf->pos0 = " << dbuf->pos0 << " =====\n";
            dbuf->hex_dump(std::cout);
            std::cout << "mostly printable: " << (mostly_printable_ascii(*dbuf) ? "true" : "false") << "\n";
            std::cout << "---dbuf end---\n";
        }

        if (mostly_printable_ascii(*dbuf)){
            pos0_t pos0 = (sbuf_root.pos0 + it.stream_tag) + "PDF";
            std::string the_text = extract_text( *dbuf );

            texts.push_back( text(pos0, the_text) );
            std::cerr << "pushing " << pos0 << " " << the_text << "\n";
        }
        delete dbuf;
    }
}
/*
 * For all of the texts that have been found, recruse on each.
 */
void pdf_extractor::recurse_texts(scanner_params &sp)
{
    std::cerr << "pdf_extractor::recurse_texts\n";
    for (const auto &it: texts) {
        std::string text = it.txt;
        if (text.size()>0){
            if (pdf_dump_text){
                std::cout << "====== pdf_extractor::recurse_texts: " << it.pos0 << "  =====\n";
                std::cout << text << "\n";
            }
            auto *nsbuf = sbuf_t::sbuf_malloc( it.pos0, text);
            std::cerr << "just made nsbuf:\n" << *nsbuf << "\n";
            nsbuf->hex_dump(std::cerr);
            sp.recurse(nsbuf);          // it will delete the sbuf
            std::cerr << "----------------- back from recurse (scan_pdf) -----------------\n";
        }
    }
}

void pdf_extractor::run(scanner_params &sp)
{
    find_streams();
    if (streams.size()) decompress_streams_extract_text();
    if (texts.size()) recurse_texts(sp);
}

extern "C"
void scan_pdf(scanner_params &sp)
{
    sp.check_version();
    if(sp.phase==scanner_params::PHASE_INIT){
        sp.info = new scanner_params::scanner_info( scan_pdf, "pdf" );
        sp.info->author         = "Simson Garfinkel";
        sp.info->description    = "Extracts text from PDF files";
        sp.info->scanner_version= "1.0";
        sp.info->scanner_flags.recurse = true;
        sp.ss.sc.get_config("pdf_dump_hex" , &pdf_extractor::pdf_dump_hex, "Dump the contents of PDF buffers as hex");
        sp.ss.sc.get_config("pdf_dump_text", &pdf_extractor::pdf_dump_text, "Dump the contents of PDF buffers showing extracted text");
        if (getenv("DEBUG_PDF_DUMP_HEX")) pdf_extractor::pdf_dump_hex=true;
        if (getenv("DEBUG_PDF_DUMP_TEXT")) pdf_extractor::pdf_dump_text=true;
	return;	/* No features recorded */
    }
    if(sp.phase==scanner_params::PHASE_SCAN){
        pdf_extractor ex(*sp.sbuf);
        ex.run(sp);
    }
}<|MERGE_RESOLUTION|>--- conflicted
+++ resolved
@@ -167,13 +167,7 @@
         size_t compr_size = it.endstream_tag - it.stream_start;
         size_t max_uncompr_size = compr_size * 8;       // good assumption for expansion
 
-<<<<<<< HEAD
-        std::cerr << "attempt to decompress stream @" << it.stream_tag << " zlib: " << it.stream_start << " - " << it.endstream_tag << "\n";
-
         auto *dbuf = sbuf_decompress_zlib_new( sbuf_root.slice(it.stream_start, compr_size), max_uncompr_size, "PDFZLIB");
-=======
-        auto *dbuf = sbuf_decompress_zlib_new( sbuf.slice(it.stream_start, compr_size), max_uncompr_size, "PDFZLIB");
->>>>>>> d6db5acb
         if (dbuf==nullptr) {
             std::cerr << "failed\n";
             continue ;   // could not decompress
