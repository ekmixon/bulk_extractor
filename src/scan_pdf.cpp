/**
 * scan_pdf:
 * Extracts text from PDF files by decompressing streams and extracting text between parentheses.
 * Currently this is dead-simple. It should be rewritten to position the text on an (x,y) grid and find the words.
 */

#include <cstdlib>
#include <cstring>
#include <iostream>
#include <iomanip>
#include <cassert>

#include "config.h"

#include "sbuf_decompress.h"
#include "be13_api/scanner_params.h"
#include "image_process.h"

/* Debug by setting DEBUG or by setting pdf_dump at runtime */

static bool pdf_dump = false;

/*
 * Return TRUE if most of the characters (90%) are printable ASCII.
 */

static bool mostly_printable_ascii(const sbuf_t &sbuf)
{
    size_t count = 0;
    for(int i=0;i<sbuf.pagesize;i++){
        if (isprint(sbuf[i]) || isspace(sbuf[i])) count++;
    }
    return count > (sbuf.pagesize);
}

/*
 * The problem with trying to extract text from PDF is that sometimes PDF splits actual
 * things that we want, like (exampl) (le@co) (mpany.com).
 * Other times it doesn't, but we don't want to combine because that will
 * break thigs, like (email) (me) (at) (example@company.com).
 *
 * There's no good solution here without rendering the PDF file, and even that doesn't work
 * all the time (witness has poor Adobe's extract text from PDF is.
 *
 * We could do both, but then there would need to be a way to distinguish the mode.
 *
 * So the approach that is used is to scan the entire block and see the largest chunk
 * within (parentheses). If we find spaces within the parentheses, don't add spaces between
 * them, otherwise do.
 *
 * Spaces are always added between arrays [foo].
 * So we just put a space between them all and hope.
 */

static std::string  pdf_extract_text(const sbuf_t &sbuf)
{
    std::string tbuf {};
    int maxwordsize = 0;
    bool words_have_spaces = false;
    /* pass = 0 --- analysis. Find maxwordsize
     * pass = 1 --- creation.
     */
    for(int pass=0;pass<2;pass++){
        bool in_paren = false;
        int  wordsize = 0;
        for (int i=0;i<sbuf.pagesize;i++){
            const unsigned char cc = sbuf[i];
            if(in_paren==false && cc=='[') {
                /* Beginning of bracket group not in paren; ignore */
                continue;
            }
            if(in_paren==false && cc==']') {
                /* End of bracket group not in paren; ignore */
                continue;
            }
            if(in_paren==false && cc=='(') {
                /* beginning of word */
                wordsize = 0;
                in_paren = true;
                continue;
            }
            if(in_paren==true &&  cc==')') {
                /* end of word */
                in_paren = false;
                if(pass==0 && (wordsize > maxwordsize))  maxwordsize = wordsize;
                if(pass==1 && (words_have_spaces==false)){
                    /* Second pass; words don't have spaces, so add spaces between the parens */
                    tbuf.push_back(' ');
                }
                continue;
            }
            if(in_paren){
                /* in a word */
                if(cc==' ') words_have_spaces = true;
                if(pass==1) tbuf.push_back(cc);
                wordsize+=1;
            }
        }
    }
    return tbuf;
}

bool analyze_stream(const scanner_params &sp, size_t stream_tag,size_t stream_start,size_t endstream)
{
    const sbuf_t &sbuf = (*sp.sbuf);
    size_t compr_size = endstream-stream_start;
<<<<<<< HEAD
    size_t max_uncompr_size = compr_size * 8;       // good assumption for expansion

    auto *dbuf = sbuf_decompress_zlib_new( sbuf.slice(stream_start, compr_size), max_uncompr_size, "PDFZLIB");
    if (dbuf==nullptr) return false;

    if(pdf_dump){
        std::cout << "====== " << dbuf->pos0 << "=====\n";
        dbuf->hex_dump(std::cout);
        std::cout << "\n";
    }
    if (mostly_printable_ascii(*dbuf)){
        std::string text = pdf_extract_text( *dbuf );
        if(text.size()>0){
            if (pdf_dump) std::cout << "Extracted Text:\n" << text << "================\n";
            //pos0_t pos0_pdf    = (sbuf.pos0 + stream_tag) + "PDF";//rcb.partName;
            //const  sbuf_t sbuf_new(pos0_pdf, reinterpret_cast<const uint8_t *>(&text[0]), text.size(),text.size(),0, false);
            //(*rcb.callback)(scanner_params(sp,sbuf_new));
            auto *nsbuf = sbuf_t::sbuf_new(dbuf->pos0 + "PDF", text);
            sp.recurse(nsbuf);
            return true;
=======
    size_t uncompr_size = compr_size * 8;       // good assumption for expansion
    managed_malloc<Bytef>decomp(uncompr_size);
    if(decomp.buf){
        z_stream zs;
        memset(&zs,0,sizeof(zs));
        zs.next_in = (Bytef *)sbuf.buf+stream_start;
        zs.avail_in = compr_size;
        zs.next_out = decomp.buf;
        zs.avail_out = uncompr_size;
        int r = inflateInit(&zs);
        if(r==Z_OK){
            r = inflate(&zs,Z_FINISH);
            if(zs.total_out>0){
                sbuf_t dbuf(sbuf.pos0 + "-PDFDECOMP",
                            decomp.buf,zs.total_out,zs.total_out,0,
                            false,false,false);
                if(pdf_dump){
                    std::cout << "====== " << dbuf.pos0 << "=====\n";
                    dbuf.hex_dump(std::cout);
                    std::cout << "\n";
                }
                if(mostly_printable_ascii(decomp.buf,zs.total_out)){
                    std::string text;
                    pdf_extract_text(text,decomp.buf,zs.total_out);
                    if(text.size()>0){
                        pos0_t pos0_pdf    = (sbuf.pos0 + stream_tag) + "PDF";//rcb.partName;
                        //const  sbuf_t sbuf_new(pos0_pdf, reinterpret_cast<const uint8_t *>(&text[0]), text.size(),text.size(),0, false);
                        //(*rcb.callback)(scanner_params(sp,sbuf_new));
                        auto *nsbuf = new sbuf_t(pos0_pdf, reinterpret_cast<const uint8_t *>(&text[0]), text.size(),text.size(), 0, false, true, false);
                        sp.recurse(nsbuf);
                    }
                    if(pdf_dump) std::cout << "Extracted Text:\n" << text << "\n";
                }
                if(pdf_dump){
                    std::cout << "================\n";
                }
            }
            inflateEnd(&zs);            // prevent leak; still not exception safe.
>>>>>>> 844a7e61
        }
    }
    return false;
}


extern "C"
void scan_pdf(scanner_params &sp)
{
    sp.check_version();
    if(sp.phase==scanner_params::PHASE_INIT){
<<<<<<< HEAD
        auto info = new scanner_params::scanner_info( scan_pdf, "pdf" );
        info->author         = "Simson Garfinkel";
        info->description    = "Extracts text from PDF files";
        info->scanner_version= "1.0";
=======
        sp.info = new scanner_params::scanner_info( scan_pdf, "pdf" );
        sp.info->author         = "Simson Garfinkel";
        sp.info->description    = "Extracts text from PDF files";
        sp.info->scanner_version= "1.0";
>>>>>>> 844a7e61
        sp.ss.sc.get_config("pdf_dump",&pdf_dump,"Dump the contents of PDF buffers");
	return;	/* No features recorded */
    }
    if(sp.phase==scanner_params::PHASE_SCAN){

#ifdef DEBUG
        pdf_dump = true;
#endif
	const sbuf_t &sbuf = (*sp.sbuf);

	/* Look for signature for the beginning of a PDF stream */
	for(size_t loc=0;loc+15<sbuf.pagesize;loc++){
	    ssize_t stream_tag = sbuf.find("stream",loc);
	    if(stream_tag==-1) break;
	    /* Now skip past the \r or \r\n or \n */
	    size_t stream_start = stream_tag+6;
	    if(sbuf[stream_start]=='\r' && sbuf[stream_start+1]=='\n') stream_start+=2;
	    else stream_start +=1;

	    /* See if we can find the endstream; here we can scan to the end of the buffer.
	     * Also, make sure that the endstream comes before the next stream. This is easily
	     * determined by doing a search for 'stream' and 'endstream' and making sure that
	     * the next 'stream' we find is, in fact, in the 'endsream'.
	     */
	    ssize_t endstream = sbuf.find("endstream",stream_start);
	    if(endstream==-1) break;    // no endstream tag

	    ssize_t nextstream = sbuf.find("stream",stream_start);

	    if(endstream+3!=nextstream){
                /* The 'stream' after the stream_tag is not the 'endstream',
                 * so advance loc so that it will find the nextstream
                 */
                loc = nextstream - 1;
                continue;
            }
            if (analyze_stream(sp,stream_tag,stream_start,endstream)){
                return;
            }
            loc=endstream+9;
	}
    }
}<|MERGE_RESOLUTION|>--- conflicted
+++ resolved
@@ -104,7 +104,6 @@
 {
     const sbuf_t &sbuf = (*sp.sbuf);
     size_t compr_size = endstream-stream_start;
-<<<<<<< HEAD
     size_t max_uncompr_size = compr_size * 8;       // good assumption for expansion
 
     auto *dbuf = sbuf_decompress_zlib_new( sbuf.slice(stream_start, compr_size), max_uncompr_size, "PDFZLIB");
@@ -125,46 +124,6 @@
             auto *nsbuf = sbuf_t::sbuf_new(dbuf->pos0 + "PDF", text);
             sp.recurse(nsbuf);
             return true;
-=======
-    size_t uncompr_size = compr_size * 8;       // good assumption for expansion
-    managed_malloc<Bytef>decomp(uncompr_size);
-    if(decomp.buf){
-        z_stream zs;
-        memset(&zs,0,sizeof(zs));
-        zs.next_in = (Bytef *)sbuf.buf+stream_start;
-        zs.avail_in = compr_size;
-        zs.next_out = decomp.buf;
-        zs.avail_out = uncompr_size;
-        int r = inflateInit(&zs);
-        if(r==Z_OK){
-            r = inflate(&zs,Z_FINISH);
-            if(zs.total_out>0){
-                sbuf_t dbuf(sbuf.pos0 + "-PDFDECOMP",
-                            decomp.buf,zs.total_out,zs.total_out,0,
-                            false,false,false);
-                if(pdf_dump){
-                    std::cout << "====== " << dbuf.pos0 << "=====\n";
-                    dbuf.hex_dump(std::cout);
-                    std::cout << "\n";
-                }
-                if(mostly_printable_ascii(decomp.buf,zs.total_out)){
-                    std::string text;
-                    pdf_extract_text(text,decomp.buf,zs.total_out);
-                    if(text.size()>0){
-                        pos0_t pos0_pdf    = (sbuf.pos0 + stream_tag) + "PDF";//rcb.partName;
-                        //const  sbuf_t sbuf_new(pos0_pdf, reinterpret_cast<const uint8_t *>(&text[0]), text.size(),text.size(),0, false);
-                        //(*rcb.callback)(scanner_params(sp,sbuf_new));
-                        auto *nsbuf = new sbuf_t(pos0_pdf, reinterpret_cast<const uint8_t *>(&text[0]), text.size(),text.size(), 0, false, true, false);
-                        sp.recurse(nsbuf);
-                    }
-                    if(pdf_dump) std::cout << "Extracted Text:\n" << text << "\n";
-                }
-                if(pdf_dump){
-                    std::cout << "================\n";
-                }
-            }
-            inflateEnd(&zs);            // prevent leak; still not exception safe.
->>>>>>> 844a7e61
         }
     }
     return false;
@@ -176,17 +135,10 @@
 {
     sp.check_version();
     if(sp.phase==scanner_params::PHASE_INIT){
-<<<<<<< HEAD
-        auto info = new scanner_params::scanner_info( scan_pdf, "pdf" );
-        info->author         = "Simson Garfinkel";
-        info->description    = "Extracts text from PDF files";
-        info->scanner_version= "1.0";
-=======
         sp.info = new scanner_params::scanner_info( scan_pdf, "pdf" );
         sp.info->author         = "Simson Garfinkel";
         sp.info->description    = "Extracts text from PDF files";
         sp.info->scanner_version= "1.0";
->>>>>>> 844a7e61
         sp.ss.sc.get_config("pdf_dump",&pdf_dump,"Dump the contents of PDF buffers");
 	return;	/* No features recorded */
     }
