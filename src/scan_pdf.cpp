/**
 * scan_pdf:
 * Extracts text from PDF files by decompressing streams and extracting text between parentheses.
 * Currently this is dead-simple. It should be rewritten to position the text on an (x,y) grid and find the words.
 */

#include <cstdlib>
#include <cstring>
#include <iostream>
#include <iomanip>
#include <cassert>

#include "config.h"

#include "scan_pdf.h"
#include "sbuf_decompress.h"
#include "be13_api/scanner_params.h"
#include "image_process.h"



/* Debug by setting DEBUG or by setting pdf_dump at runtime */

bool pdf_extractor::pdf_dump_hex  = false;       // dump the contents HEX
bool pdf_extractor::pdf_dump_text = false;      // dump the extracted text.

pdf_extractor::pdf_extractor(const sbuf_t &sbuf):
    sbuf_root(sbuf)
{
}

pdf_extractor::~pdf_extractor()
{
    streams.clear();     // clean, but may not be necessary
    texts.clear();       // clean, but may not be necessary
}

/*
 * Return TRUE if most of the characters (90%) are printable ASCII.
 */

bool pdf_extractor::mostly_printable_ascii(const sbuf_t &s)
{
    size_t count = 0;
    for(u_int i=0; i<s.pagesize; i++){
        if (isprint(s[i]) || isspace(s[i])) count++;
    }
    return count > (s.pagesize * 9 / 10);
}

/*
 * The problem with trying to extract text from PDF is that sometimes PDF splits actual
 * things that we want, like (exampl) (le@co) (mpany.com).
 * Other times it doesn't, but we don't want to combine because that will
 * break thigs, like (email) (me) (at) (example@company.com).
 *
 * There's no good solution here without rendering the PDF file, and even that doesn't work
 * all the time (witness has poor Adobe's extract text from PDF is.
 *
 * We could do both, but then there would need to be a way to distinguish the mode.
 *
 * So the approach that is used is to scan the entire block and see the largest chunk
 * within (parentheses). If we find spaces within the parentheses, don't add spaces between
 * them, otherwise do.
 *
 * Spaces are always added between arrays [foo].
 * So we just put a space between them all and hope.
 */

/*
 * Extract the text from the decompressed sbuf and return it.
 * Two part algorithm. First we analyze the sbuf to see the PDF encoding style, then we extract the text.
 */
std::string  pdf_extractor::extract_text(const sbuf_t &sb)
{
    std::string tbuf {};
    int maxwordsize = 0;
    bool words_have_spaces = false;
    /* pass = 0 --- analysis. Find maxwordsize
     * pass = 1 --- creation.
     */
    for (u_int pass=0;pass<2;pass++){
        bool in_paren = false;
        int  wordsize = 0;
        for (u_int i=0;i<sb.pagesize;i++){
            const unsigned char cc = sb[i];
            if(in_paren==false && cc=='[') {
                /* Beginning of bracket group not in paren; ignore */
                continue;
            }
            if(in_paren==false && cc==']') {
                /* End of bracket group not in paren; ignore */
                continue;
            }
            if(in_paren==false && cc=='(') {
                /* beginning of word */
                wordsize = 0;
                in_paren = true;
                continue;
            }
            if(in_paren==true &&  cc==')') {
                /* end of word */
                in_paren = false;
                if(pass==0 && (wordsize > maxwordsize))  maxwordsize = wordsize;
                if(pass==1 && (words_have_spaces==false)){
                    /* Second pass; words don't have spaces, so add spaces between the parens */
                    tbuf.push_back(' ');
                }
                continue;
            }
            if(in_paren){
                /* in a word */
                if(cc==' ') words_have_spaces = true;
                if(pass==1) tbuf.push_back(cc);
                wordsize+=1;
            }
        }
    }
    return tbuf;
}


/* Look for signature for the beginning of a PDF stream and record the start and end of each
 *
 */

void pdf_extractor::find_streams()
{
    //std::cerr << "sbuf_root: " << sbuf_root << "\n";
    for(size_t loc=0; loc+15 < sbuf_root.pagesize; loc++){
        size_t stream_tag = sbuf_root.find("stream",loc);
        //std::cerr << "stream_tag: " << stream_tag << "\n";
        if (stream_tag==std::string::npos) break; // no more 'stream' tags
        /* Now skip past the \r or \r\n or \n */
        size_t stream_start = stream_tag+6;
        if (sbuf_root[stream_start]=='\r' && sbuf_root[stream_start+1]=='\n') stream_start+=2;
        else stream_start +=1;

        /* See if we can find the endstream; here we can scan to the end of the buffer.
         * Also, make sure that the endstream comes before the next stream. This is easily
         * determined by doing a search for 'stream' and 'endstream' and making sure that
         * the next 'stream' we find is, in fact, in the 'endsream'.
         */
        size_t endstream_tag = sbuf_root.find("endstream",stream_start);
        size_t next_stream_tag = sbuf_root.find("stream",stream_start);

        if (endstream_tag==std::string::npos) break;    // no endstream tag
        if (next_stream_tag!=std::string::npos && endstream_tag +3 != next_stream_tag){
            /* The 'stream' after the stream_tag is not the 'endstream',
             * so advance loc so that it will find the nextstream
             */
            loc = next_stream_tag - 1;
            continue;
        }
        /* Remember the stream to analyze later */
        streams.push_back( stream( stream_tag, stream_start, endstream_tag ));
        loc = endstream_tag + 9;
    }
    //std::cerr << "streams found: " << streams.size() << "\n";
}

void pdf_extractor::decompress_streams_extract_text()
{
    // note: below we do *not* use a const auto,
    // because we want to modify the contents of the vector
    for (const auto &it: streams) {           //
        size_t compr_size = it.endstream_tag - it.stream_start;
        size_t max_uncompr_size = compr_size * 8;       // good assumption for expansion

        auto *dbuf = sbuf_decompress::sbuf_new_decompress( sbuf_root.slice(it.stream_start, compr_size), max_uncompr_size, "PDFZLIB",
                                                           sbuf_decompress::mode_t::PDF, 0 );
        if (dbuf==nullptr) {
            continue ;   // could not decompress
        }

        if (pdf_dump_hex){
            std::cout << "===== scan_pdf.c:decompress_streams_extract_text: dbuf->pos0 = " << dbuf->pos0 << " =====\n";
            dbuf->hex_dump(std::cout);
            std::cout << "mostly printable: " << (mostly_printable_ascii(*dbuf) ? "true" : "false") << "\n";
            std::cout << "---dbuf end---\n";
        }

        if (mostly_printable_ascii(*dbuf)){
            pos0_t pos0 = (sbuf_root.pos0 + it.stream_tag) + "PDF";
            std::string the_text = extract_text( *dbuf );

            texts.push_back( text(pos0, the_text) );
        }
        delete dbuf;
    }
}
/*
 * For all of the texts that have been found, recruse on each.
 */
void pdf_extractor::recurse_texts(scanner_params &sp)
{
    //std::cerr << "pdf_extractor::recurse_texts\n";
    for (const auto &it: texts) {
        auto lt = it.txt;
        if (lt.size()>0){
            if (pdf_dump_text){
                std::cout << "====== pdf_extractor::recurse_texts: " << it.pos0 << "  =====\n";
                std::cout << lt << "\n";
            }
            auto *nsbuf = sbuf_t::sbuf_malloc( it.pos0, lt);
            //std::cerr << "just made nsbuf:\n" << *nsbuf << "\n";
            //nsbuf->hex_dump(std::cerr);
            sp.recurse(nsbuf);          // it will delete the sbuf
            //std::cerr << "----------------- back from recurse (scan_pdf) -----------------\n";
        }
    }
}

void pdf_extractor::run(scanner_params &sp)
{
    find_streams();
    if (streams.size()) decompress_streams_extract_text();
    if (texts.size()) recurse_texts(sp);
}

extern "C"
void scan_pdf(scanner_params &sp)
{
    sp.check_version();
    if(sp.phase==scanner_params::PHASE_INIT){
<<<<<<< HEAD
        sp.info.set_name("pdf" );
=======
        sp.info->set_name("pdf" );
>>>>>>> df15ec8e
        sp.info->author         = "Simson Garfinkel";
        sp.info->description    = "Extracts text from PDF files";
        sp.info->scanner_version= "1.0";
        sp.info->scanner_flags.recurse = true;
        sp.get_scanner_config("pdf_dump_hex" , &pdf_extractor::pdf_dump_hex, "Dump the contents of PDF buffers as hex");
        sp.get_scanner_config("pdf_dump_text", &pdf_extractor::pdf_dump_text, "Dump the contents of PDF buffers showing extracted text");
        if (getenv("DEBUG_PDF_DUMP_HEX")) pdf_extractor::pdf_dump_hex=true;
        if (getenv("DEBUG_PDF_DUMP_TEXT")) pdf_extractor::pdf_dump_text=true;
	return;	/* No features recorded */
    }
    if(sp.phase==scanner_params::PHASE_SCAN){
        pdf_extractor ex(*sp.sbuf);
        ex.run(sp);
    }
}<|MERGE_RESOLUTION|>--- conflicted
+++ resolved
@@ -223,11 +223,7 @@
 {
     sp.check_version();
     if(sp.phase==scanner_params::PHASE_INIT){
-<<<<<<< HEAD
-        sp.info.set_name("pdf" );
-=======
         sp.info->set_name("pdf" );
->>>>>>> df15ec8e
         sp.info->author         = "Simson Garfinkel";
         sp.info->description    = "Extracts text from PDF files";
         sp.info->scanner_version= "1.0";
