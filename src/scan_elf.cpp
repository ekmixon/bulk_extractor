/*
 * /usr/include/elf.h from archlinux.org June 2012
 *
 * data structures modified from GNU C Library which is released under
 * LGPL 2.1 license
 */

#include "config.h"

#include "be13_api/scanner_params.h"

/* tunable constants */
u_int sht_null_counter_max = 10;
u_int slt_max_name_size = 65535;

/* constants from the ELF specification */



#define EI_CLASS    4
#define EI_DATA     5
#define EI_VERSION  6
#define EI_OSABI	7		/* OS ABI identification */
#define EI_ABIVERSION	8		/* ABI version */

#define ELFCLASS32   1
#define ELFCLASS64   2

#define ELFDATA2LSB	1		/* 2's complement, little endian */
#define ELFDATA2MSB	2		/* 2's complement, big endian */

#define ELFOSABI_NONE		0	/* UNIX System V ABI */
#define ELFOSABI_SYSV		0	/* Alias.  */
#define ELFOSABI_HPUX		1	/* HP-UX */
#define ELFOSABI_NETBSD		2	/* NetBSD.  */
#define ELFOSABI_GNU		3	/* Object uses GNU ELF extensions.  */
#define ELFOSABI_LINUX		ELFOSABI_GNU /* Compatibility alias.  */
#define ELFOSABI_SOLARIS	6	/* Sun Solaris.  */
#define ELFOSABI_AIX		7	/* IBM AIX.  */
#define ELFOSABI_IRIX		8	/* SGI Irix.  */
#define ELFOSABI_FREEBSD	9	/* FreeBSD.  */
#define ELFOSABI_TRU64		10	/* Compaq TRU64 UNIX.  */
#define ELFOSABI_MODESTO	11	/* Novell Modesto.  */
#define ELFOSABI_OPENBSD	12	/* OpenBSD.  */
#define ELFOSABI_ARM_AEABI	64	/* ARM EABI */
#define ELFOSABI_ARM		97	/* ARM */
#define ELFOSABI_STANDALONE	255	/* Standalone (embedded) application */

/* Legal values for e_type (object file type).  */
#define ET_NONE		0		/* No file type */
#define ET_REL		1		/* Relocatable file */
#define ET_EXEC		2		/* Executable file */
#define ET_DYN		3		/* Shared object file */
#define ET_CORE		4		/* Core file */
#define	ET_NUM		5		/* Number of defined types */
#define ET_LOOS		0xfe00		/* OS-specific range start */
#define ET_HIOS		0xfeff		/* OS-specific range end */
#define ET_LOPROC	0xff00		/* Processor-specific range start */
#define ET_HIPROC	0xffff		/* Processor-specific range end */


/* Legal values for sh_type (section type).  */
#define SHT_NULL	  0		/* Section header table entry unused */
#define SHT_PROGBITS	  1		/* Program data */
#define SHT_SYMTAB	  2		/* Symbol table */
#define SHT_STRTAB	  3		/* String table */
#define SHT_RELA	  4		/* Relocation entries with addends */
#define SHT_HASH	  5		/* Symbol hash table */
#define SHT_DYNAMIC	  6		/* Dynamic linking information */
#define SHT_NOTE	  7		/* Notes */
#define SHT_NOBITS	  8		/* Program space with no data (bss) */
#define SHT_REL		  9		/* Relocation entries, no addends */
#define SHT_SHLIB	  10		/* Reserved */
#define SHT_DYNSYM	  11		/* Dynamic linker symbol table */
#define SHT_INIT_ARRAY	  14		/* Array of constructors */
#define SHT_FINI_ARRAY	  15		/* Array of destructors */
#define SHT_PREINIT_ARRAY 16		/* Array of pre-constructors */
#define SHT_GROUP	  17		/* Section group */
#define SHT_SYMTAB_SHNDX  18		/* Extended section indeces */
#define	SHT_NUM		  19		/* Number of defined types.  */
#define SHT_LOOS	  0x60000000	/* Start OS-specific.  */
#define SHT_GNU_ATTRIBUTES 0x6ffffff5	/* Object attributes.  */
#define SHT_GNU_HASH	  0x6ffffff6	/* GNU-style hash table.  */
#define SHT_GNU_LIBLIST	  0x6ffffff7	/* Prelink library list */
#define SHT_CHECKSUM	  0x6ffffff8	/* Checksum for DSO content.  */
#define SHT_LOSUNW	  0x6ffffffa	/* Sun-specific low bound.  */
#define SHT_SUNW_move	  0x6ffffffa
#define SHT_SUNW_COMDAT   0x6ffffffb
#define SHT_SUNW_syminfo  0x6ffffffc
#define SHT_GNU_verdef	  0x6ffffffd	/* Version definition section.  */
#define SHT_GNU_verneed	  0x6ffffffe	/* Version needs section.  */
#define SHT_GNU_versym	  0x6fffffff	/* Version symbol table.  */
#define SHT_HISUNW	  0x6fffffff	/* Sun-specific high bound.  */
#define SHT_HIOS	  0x6fffffff	/* End OS-specific type */
#define SHT_LOPROC	  0x70000000	/* Start of processor-specific */
#define SHT_HIPROC	  0x7fffffff	/* End of processor-specific */
#define SHT_LOUSER	  0x80000000	/* Start of application-specific */
#define SHT_HIUSER	  0x8fffffff	/* End of application-specific */

const uint32_t SHF_WRITE            = (1 << 0);
const uint32_t SHF_ALLOC            = (1 << 1);
const uint32_t SHF_EXECINSTR        = (1 << 2);
const uint32_t SHF_MERGE            = (1 << 4);
const uint32_t SHF_STRINGS          = (1 << 5);
const uint32_t SHF_INFO_LINK        = (1 << 6);
const uint32_t SHF_LINK_ORDER       = (1 << 7);
const uint32_t SHF_OS_NONCONFORMING = (1 << 8);
const uint32_t SHF_GROUP            = (1 << 9);
const uint32_t SHF_TLS              = (1 << 10);
const uint32_t SHF_MASKOS           = 0x0ff00000;
const uint32_t SHF_MASKPROC         = 0xf0000000;
const uint32_t SHF_ORDERED          = (1 << 30);
const uint32_t SHF_EXCLUDE          = (1 << 31);

#define EM_NONE		 0		/* No machine */
#define EM_M32		 1		/* AT&T WE 32100 */
#define EM_SPARC	 2		/* SUN SPARC */
#define EM_386		 3		/* Intel 80386 */
#define EM_68K		 4		/* Motorola m68k family */
#define EM_88K		 5		/* Motorola m88k family */
#define EM_860		 7		/* Intel 80860 */
#define EM_MIPS		 8		/* MIPS R3000 big-endian */
#define EM_S370		 9		/* IBM System/370 */
#define EM_MIPS_RS3_LE	10		/* MIPS R3000 little-endian */
#define EM_PARISC	15		/* HPPA */
#define EM_VPP500	17		/* Fujitsu VPP500 */
#define EM_SPARC32PLUS	18		/* Sun's "v8plus" */
#define EM_960		19		/* Intel 80960 */
#define EM_PPC		20		/* PowerPC */
#define EM_PPC64	21		/* PowerPC 64-bit */
#define EM_S390		22		/* IBM S390 */
#define EM_V800		36		/* NEC V800 series */
#define EM_FR20		37		/* Fujitsu FR20 */
#define EM_RH32		38		/* TRW RH-32 */
#define EM_RCE		39		/* Motorola RCE */
#define EM_ARM		40		/* ARM */
#define EM_FAKE_ALPHA	41		/* Digital Alpha */
#define EM_SH		42		/* Hitachi SH */
#define EM_SPARCV9	43		/* SPARC v9 64-bit */
#define EM_TRICORE	44		/* Siemens Tricore */
#define EM_ARC		45		/* Argonaut RISC Core */
#define EM_H8_300	46		/* Hitachi H8/300 */
#define EM_H8_300H	47		/* Hitachi H8/300H */
#define EM_H8S		48		/* Hitachi H8S */
#define EM_H8_500	49		/* Hitachi H8/500 */
#define EM_IA_64	50		/* Intel Merced */
#define EM_MIPS_X	51		/* Stanford MIPS-X */
#define EM_COLDFIRE	52		/* Motorola Coldfire */
#define EM_68HC12	53		/* Motorola M68HC12 */
#define EM_MMA		54		/* Fujitsu MMA Multimedia Accelerator*/
#define EM_PCP		55		/* Siemens PCP */
#define EM_NCPU		56		/* Sony nCPU embeeded RISC */
#define EM_NDR1		57		/* Denso NDR1 microprocessor */
#define EM_STARCORE	58		/* Motorola Start*Core processor */
#define EM_ME16		59		/* Toyota ME16 processor */
#define EM_ST100	60		/* STMicroelectronic ST100 processor */
#define EM_TINYJ	61		/* Advanced Logic Corp. Tinyj emb.fam*/
#define EM_X86_64	62		/* AMD x86-64 architecture */
#define EM_PDSP		63		/* Sony DSP Processor */
#define EM_FX66		66		/* Siemens FX66 microcontroller */
#define EM_ST9PLUS	67		/* STMicroelectronics ST9+ 8/16 mc */
#define EM_ST7		68		/* STmicroelectronics ST7 8 bit mc */
#define EM_68HC16	69		/* Motorola MC68HC16 microcontroller */
#define EM_68HC11	70		/* Motorola MC68HC11 microcontroller */
#define EM_68HC08	71		/* Motorola MC68HC08 microcontroller */
#define EM_68HC05	72		/* Motorola MC68HC05 microcontroller */
#define EM_SVX		73		/* Silicon Graphics SVx */
#define EM_ST19		74		/* STMicroelectronics ST19 8 bit mc */
#define EM_VAX		75		/* Digital VAX */
#define EM_CRIS		76		/* Axis Communications 32-bit embedded processor */
#define EM_JAVELIN	77		/* Infineon Technologies 32-bit embedded processor */
#define EM_FIREPATH	78		/* Element 14 64-bit DSP Processor */
#define EM_ZSP		79		/* LSI Logic 16-bit DSP Processor */
#define EM_MMIX		80		/* Donald Knuth's educational 64-bit processor */
#define EM_HUANY	81		/* Harvard University machine-independent object files */
#define EM_PRISM	82		/* SiTera Prism */
#define EM_AVR		83		/* Atmel AVR 8-bit microcontroller */
#define EM_FR30		84		/* Fujitsu FR30 */
#define EM_D10V		85		/* Mitsubishi D10V */
#define EM_D30V		86		/* Mitsubishi D30V */
#define EM_V850		87		/* NEC v850 */
#define EM_M32R		88		/* Mitsubishi M32R */
#define EM_MN10300	89		/* Matsushita MN10300 */
#define EM_MN10200	90		/* Matsushita MN10200 */
#define EM_PJ		91		/* picoJava */
#define EM_OPENRISC	92		/* OpenRISC 32-bit embedded processor */
#define EM_ARC_A5	93		/* ARC Cores Tangent-A5 */
#define EM_XTENSA	94		/* Tensilica Xtensa Architecture */

/* If it is necessary to assign new unofficial EM_* values, please
   pick large random numbers (0x8523, 0xa7f2, etc.) to minimize the
   chances of collision with official or non-GNU unofficial values.  */

#define EM_ALPHA	0x9026


typedef struct
{
  uint8_t	e_ident[16];	/* Magic number and other info */
  uint16_t	e_type;			/* Object file type */
  uint16_t	e_machine;		/* Architecture */
  uint32_t	e_version;		/* Object file version */
  uint32_t	e_entry;		/* Entry point virtual address */
  uint32_t	e_phoff;		/* Program header table file offset */
  uint32_t	e_shoff;		/* Section header table file offset */
  uint32_t	e_flags;		/* Processor-specific flags */
  uint16_t	e_ehsize;		/* ELF header size in bytes */
  uint16_t	e_phentsize;	/* Program header table entry size */
  uint16_t	e_phnum;		/* Program header table entry count */
  uint16_t	e_shentsize;	/* Section header table entry size */
  uint16_t	e_shnum;		/* Section header table entry count */
  uint16_t	e_shstrndx;		/* Section header string table index */
} __attribute__((packed)) Elf32_Ehdr;

typedef struct
{
  unsigned char	e_ident[16];	/* Magic number and other info */
  uint16_t	e_type;			/* Object file type */
  uint16_t	e_machine;		/* Architecture */
  uint32_t	e_version;		/* Object file version */
  uint64_t	e_entry;		/* Entry point virtual address */
  uint64_t	e_phoff;		/* Program header table file offset */
  uint64_t	e_shoff;		/* Section header table file offset */
  uint32_t	e_flags;		/* Processor-specific flags */
  uint16_t	e_ehsize;		/* ELF header size in bytes */
  uint16_t	e_phentsize;		/* Program header table entry size */
  uint16_t	e_phnum;		/* Program header table entry count */
  uint16_t	e_shentsize;		/* Section header table entry size */
  uint16_t	e_shnum;		/* Section header table entry count */
  uint16_t	e_shstrndx;		/* Section header string table index */
} __attribute__((packed)) Elf64_Ehdr;

typedef struct
{
  uint32_t	sh_name;		/* Section name (string tbl index) */
  uint32_t	sh_type;		/* Section type */
  uint32_t	sh_flags;		/* Section flags */
  uint32_t	sh_addr;		/* Section virtual addr at execution */
  uint32_t	sh_offset;		/* Section file offset */
  uint32_t	sh_size;		/* Section size in bytes */
  uint32_t	sh_link;		/* Link to another section */
  uint32_t	sh_info;		/* Additional section information */
  uint32_t	sh_addralign;		/* Section alignment */
  uint32_t	sh_entsize;		/* Entry size if section holds table */
} __attribute__((packed)) Elf32_Shdr;

typedef struct
{
  uint32_t	sh_name;		/* Section name (string tbl index) */
  uint32_t	sh_type;		/* Section type */
  uint64_t	sh_flags;		/* Section flags */
  uint64_t	sh_addr;		/* Section virtual addr at execution */
  uint64_t	sh_offset;		/* Section file offset */
  uint64_t	sh_size;		/* Section size in bytes */
  uint32_t	sh_link;		/* Link to another section */
  uint32_t	sh_info;		/* Additional section information */
  uint64_t	sh_addralign;		/* Section alignment */
  uint64_t	sh_entsize;		/* Entry size if section holds table */
} __attribute__((packed)) Elf64_Shdr;

typedef struct
{
  int32_t d_tag;			/* Dynamic entry type */
  union
    {
      uint32_t d_val;			/* Integer value */
      uint32_t d_ptr;			/* Address value */
    } d_un;
} __attribute__((packed)) Elf32_Dyn;

typedef struct
{
  int64_t d_tag;			/* Dynamic entry type */
  union
    {
      uint64_t d_val;		/* Integer value */
      uint64_t d_ptr;			/* Address value */
    } d_un;
} __attribute__((packed)) Elf64_Dyn;

#define FLAGNAME(STR) {STR,#STR}
struct flagnames_t {
    uint32_t flag;
    const char * name;
};

struct flagnames_t elf_sh_flags[] = {
    FLAGNAME(SHF_WRITE),
    FLAGNAME(SHF_ALLOC),
    FLAGNAME(SHF_EXECINSTR),
    FLAGNAME(SHF_MERGE),
    FLAGNAME(SHF_STRINGS),
    FLAGNAME(SHF_INFO_LINK),
    FLAGNAME(SHF_LINK_ORDER),
    FLAGNAME(SHF_OS_NONCONFORMING),
    FLAGNAME(SHF_GROUP),
    FLAGNAME(SHF_TLS),
    FLAGNAME(SHF_MASKOS),
    FLAGNAME(SHF_MASKPROC),
    FLAGNAME(SHF_ORDERED),
    FLAGNAME(SHF_EXCLUDE),
    {0,0}
};

struct flagnames_t elf_e_osabi[] = {
    FLAGNAME(ELFOSABI_NONE),
    FLAGNAME(ELFOSABI_SYSV),
    FLAGNAME(ELFOSABI_HPUX),
    FLAGNAME(ELFOSABI_NETBSD),
    FLAGNAME(ELFOSABI_GNU),
    FLAGNAME(ELFOSABI_LINUX),
    FLAGNAME(ELFOSABI_SOLARIS),
    FLAGNAME(ELFOSABI_AIX),
    FLAGNAME(ELFOSABI_IRIX),
    FLAGNAME(ELFOSABI_FREEBSD),
    FLAGNAME(ELFOSABI_TRU64),
    FLAGNAME(ELFOSABI_MODESTO),
    FLAGNAME(ELFOSABI_OPENBSD),
    FLAGNAME(ELFOSABI_ARM_AEABI),
    FLAGNAME(ELFOSABI_ARM),
    FLAGNAME(ELFOSABI_STANDALONE),
    {0,0}
};

struct flagnames_t elf_e_type[] = {
    FLAGNAME(ET_NONE),
    FLAGNAME(ET_REL),
    FLAGNAME(ET_EXEC),
    FLAGNAME(ET_DYN),
    FLAGNAME(ET_CORE),
    FLAGNAME(ET_NUM),
    FLAGNAME(ET_LOOS),
    FLAGNAME(ET_HIOS),
    FLAGNAME(ET_LOPROC),
    FLAGNAME(ET_HIPROC),
    {0,0}
};

struct flagnames_t elf_e_machine[] = {
    FLAGNAME(EM_NONE),
    FLAGNAME(EM_M32),
    FLAGNAME(EM_SPARC),
    FLAGNAME(EM_386),
    FLAGNAME(EM_68K),
    FLAGNAME(EM_88K),
    FLAGNAME(EM_860),
    FLAGNAME(EM_MIPS),
    FLAGNAME(EM_S370),
    FLAGNAME(EM_MIPS_RS3_LE),
    FLAGNAME(EM_PARISC),
    FLAGNAME(EM_VPP500),
    FLAGNAME(EM_SPARC32PLUS),
    FLAGNAME(EM_960),
    FLAGNAME(EM_PPC),
    FLAGNAME(EM_PPC64),
    FLAGNAME(EM_S390),
    FLAGNAME(EM_V800),
    FLAGNAME(EM_FR20),
    FLAGNAME(EM_RH32),
    FLAGNAME(EM_RCE),
    FLAGNAME(EM_ARM),
    FLAGNAME(EM_FAKE_ALPHA),
    FLAGNAME(EM_SH),
    FLAGNAME(EM_SPARCV9),
    FLAGNAME(EM_TRICORE),
    FLAGNAME(EM_ARC),
    FLAGNAME(EM_H8_300),
    FLAGNAME(EM_H8_300H),
    FLAGNAME(EM_H8S),
    FLAGNAME(EM_H8_500),
    FLAGNAME(EM_IA_64),
    FLAGNAME(EM_MIPS_X),
    FLAGNAME(EM_COLDFIRE),
    FLAGNAME(EM_68HC12),
    FLAGNAME(EM_MMA),
    FLAGNAME(EM_PCP),
    FLAGNAME(EM_NCPU),
    FLAGNAME(EM_NDR1),
    FLAGNAME(EM_STARCORE),
    FLAGNAME(EM_ME16),
    FLAGNAME(EM_ST100),
    FLAGNAME(EM_TINYJ),
    FLAGNAME(EM_X86_64),
    FLAGNAME(EM_PDSP),
    FLAGNAME(EM_FX66),
    FLAGNAME(EM_ST9PLUS),
    FLAGNAME(EM_ST7),
    FLAGNAME(EM_68HC16),
    FLAGNAME(EM_68HC11),
    FLAGNAME(EM_68HC08),
    FLAGNAME(EM_68HC05),
    FLAGNAME(EM_SVX),
    FLAGNAME(EM_ST19),
    FLAGNAME(EM_VAX),
    FLAGNAME(EM_CRIS),
    FLAGNAME(EM_JAVELIN),
    FLAGNAME(EM_FIREPATH),
    FLAGNAME(EM_ZSP),
    FLAGNAME(EM_MMIX),
    FLAGNAME(EM_HUANY),
    FLAGNAME(EM_PRISM),
    FLAGNAME(EM_AVR),
    FLAGNAME(EM_FR30),
    FLAGNAME(EM_D10V),
    FLAGNAME(EM_D30V),
    FLAGNAME(EM_V850),
    FLAGNAME(EM_M32R),
    FLAGNAME(EM_MN10300),
    FLAGNAME(EM_MN10200),
    FLAGNAME(EM_PJ),
    FLAGNAME(EM_OPENRISC),
    FLAGNAME(EM_ARC_A5),
    FLAGNAME(EM_XTENSA),
    {0,0}
};

struct flagnames_t elf_sh_type[] = {
    FLAGNAME(SHT_NULL),
    FLAGNAME(SHT_PROGBITS),
    FLAGNAME(SHT_SYMTAB),
    FLAGNAME(SHT_STRTAB),
    FLAGNAME(SHT_RELA),
    FLAGNAME(SHT_HASH),
    FLAGNAME(SHT_DYNAMIC),
    FLAGNAME(SHT_NOTE),
    FLAGNAME(SHT_NOBITS),
    FLAGNAME(SHT_REL),
    FLAGNAME(SHT_SHLIB),
    FLAGNAME(SHT_DYNSYM),
    FLAGNAME(SHT_INIT_ARRAY),
    FLAGNAME(SHT_FINI_ARRAY),
    FLAGNAME(SHT_PREINIT_ARRAY),
    FLAGNAME(SHT_GROUP),
    FLAGNAME(SHT_SYMTAB_SHNDX),
    FLAGNAME(SHT_NUM),
    FLAGNAME(SHT_LOOS),
    FLAGNAME(SHT_GNU_ATTRIBUTES),
    FLAGNAME(SHT_GNU_HASH),
    FLAGNAME(SHT_GNU_LIBLIST),
    FLAGNAME(SHT_CHECKSUM),
    FLAGNAME(SHT_LOSUNW),
    FLAGNAME(SHT_SUNW_COMDAT),
    FLAGNAME(SHT_SUNW_syminfo),
    FLAGNAME(SHT_GNU_verdef),
    FLAGNAME(SHT_GNU_verneed),
    FLAGNAME(SHT_GNU_versym),
    FLAGNAME(SHT_LOPROC),
    FLAGNAME(SHT_HIPROC),
    FLAGNAME(SHT_LOUSER),
    FLAGNAME(SHT_HIUSER),
    {0,0}
};

static void decode_flags (std::stringstream &xml,
                          const std::string &sectionName,
                          const struct flagnames_t flagnames[],
                          const uint32_t flags)
{
    xml << "<" << sectionName << ">";
    for (size_t i = 0; flagnames[i].name; i++) {
        if (flags & flagnames[i].flag) xml << "<" << flagnames[i].name << " />";
    }
    xml << "</" << sectionName << ">";
}

static std::string match_switch_case (const struct flagnames_t flagnames[],
                                      const uint32_t needle)
{
    for (int i = 0; flagnames[i].name; i++) {
        if (needle == flagnames[i].flag) return flagnames[i].name;
    }
    return std::string("");
}

std::string getAsciiString (const sbuf_t & sbuf, size_t offset)
{
    std::string str;

    while (sbuf[offset] != '\0') {
        if (sbuf[offset] & 0x80) return "";
        str += sbuf[offset++];
    }

    return str;
}


std::string scan_elf32_dynamic_needed (const sbuf_t & data, const Elf32_Shdr * shdr)
{
    const int32_t DT_STRTAB = 5;
    const int32_t DT_NEEDED = 1;

    const Elf32_Ehdr * ehdr = data.get_struct_ptr<Elf32_Ehdr>(0);

    // we must first find the string table for the dynamics
    uint32_t dyn_strtab_addr = 0;

    for (uint32_t i = 0; i < shdr->sh_size / shdr->sh_entsize; i++) {
        size_t dyn_offset = shdr->sh_offset + (shdr->sh_entsize * i);
        const Elf32_Dyn * dyn = data.get_struct_ptr<Elf32_Dyn>(dyn_offset);
        if (dyn == 0) break;

        if (dyn->d_tag == DT_STRTAB) {
            dyn_strtab_addr = dyn->d_un.d_ptr;
            break;
        }
    }

    if (dyn_strtab_addr == 0) return "";

    const Elf32_Shdr * dyn_strtab = 0;
    // we get an address, so we now must find the section which falls under this address
    for (int i = 0; i < ehdr->e_shnum; i++) {
        size_t shdr_tmp_offset = ehdr->e_shoff + (ehdr->e_shentsize * i);
        const Elf32_Shdr *shdr_tmp = data.get_struct_ptr<Elf32_Shdr>(shdr_tmp_offset);
        if (shdr_tmp == 0) break;

        if ((shdr_tmp->sh_addr <= dyn_strtab_addr) && (shdr_tmp->sh_addr + shdr_tmp->sh_size > dyn_strtab_addr)) {
            dyn_strtab = shdr_tmp;
            break;
        }
    }

    if (dyn_strtab == 0) return "";

    // we can now loop through the dynamic entries, pull out the entires corresponding to
    // required shared objects, and add their string table entries
    std::string shared_objects;
    for (uint32_t i = 0; i < shdr->sh_size / shdr->sh_entsize; i++) {
        size_t dyn_offset = shdr->sh_offset + (shdr->sh_entsize * i);
        const Elf32_Dyn * dyn = data.get_struct_ptr<Elf32_Dyn>(dyn_offset);
        if (dyn == 0) break;

        if (dyn->d_tag == DT_NEEDED) {
            shared_objects += "<so>"
                              + getAsciiString(data, dyn_strtab->sh_offset + dyn->d_un.d_val)
                              + "</so>";
        }

    }

    return shared_objects;
}


std::string scan_elf64_dynamic_needed (const sbuf_t & data, const Elf64_Shdr * shdr)
{
    const int32_t DT_STRTAB = 5;
    const int32_t DT_NEEDED = 1;


    // we must first find the string table for the dynamics
    uint32_t dyn_strtab_addr = 0;

    for (uint32_t i = 0; i < shdr->sh_size / shdr->sh_entsize; i++) {
        size_t dyn_offset = shdr->sh_offset + (shdr->sh_entsize * i);
        const Elf64_Dyn * dyn = data.get_struct_ptr<Elf64_Dyn>(dyn_offset);
        if (dyn == 0) break;

        if (dyn->d_tag == DT_STRTAB) {
            dyn_strtab_addr = dyn->d_un.d_ptr;
            break;
        }
    }

    if (dyn_strtab_addr == 0) return "";

    const Elf64_Ehdr * ehdr = data.get_struct_ptr<Elf64_Ehdr>(0);
    const Elf64_Shdr * dyn_strtab = 0;
    // we get an address, so we now must find the section which falls under this address
    for (int i = 0; i < ehdr->e_shnum; i++) {
        size_t shdr_tmp_offset = ehdr->e_shoff + (ehdr->e_shentsize * i);
        const Elf64_Shdr *shdr_tmp = data.get_struct_ptr<Elf64_Shdr>(shdr_tmp_offset);
        if (shdr_tmp == 0) break;

        if ((shdr_tmp->sh_addr <= dyn_strtab_addr) && (shdr_tmp->sh_addr + shdr_tmp->sh_size > dyn_strtab_addr)) {
            dyn_strtab = shdr_tmp;
            break;
        }
    }

    if (dyn_strtab == 0) return "";

    // we can now loop through the dynamic entries, pull out the entires corresponding to
    // required shared objects, and add their string table entries
    std::string shared_objects;
    for (uint32_t i = 0; i < shdr->sh_size / shdr->sh_entsize; i++) {
        size_t dyn_offset = shdr->sh_offset + (shdr->sh_entsize * i);
        const Elf64_Dyn * dyn = data.get_struct_ptr<Elf64_Dyn>(dyn_offset);
        if (dyn == 0) break;

        if (dyn->d_tag == DT_NEEDED) {
            shared_objects += "<so>"
                              + getAsciiString(data, dyn_strtab->sh_offset + dyn->d_un.d_val)
                              + "</so>";
        }

    }

    return shared_objects;
}


// function begins with 32 bits of confidence
// So look for excuses to throw out the ELF
std::string scan_elf_verify (const sbuf_t & data)
{
    std::stringstream xml;
    std::stringstream so_xml;		// collect shared object names
    u_int sht_null_count=0;


    xml << "<ELF";

    if      (data[EI_CLASS] == ELFCLASS32) xml << " class=\"ELFCLASS32\"";
    else if (data[EI_CLASS] == ELFCLASS64) xml << " class=\"ELFCLASS64\"";
    else return "";

    if      (data[EI_DATA] == ELFDATA2LSB) xml << " data=\"ELFDATA2LSB\"";
    else if (data[EI_DATA] == ELFDATA2MSB) xml << " data=\"ELFDATA2MSB\"";
    else return "";

    xml << " osabi=\"" << match_switch_case(elf_e_osabi, data[EI_OSABI]) << "\"";
    xml << " abiversion=\"" << (int) data[EI_ABIVERSION] << "\" >";

    if (data[EI_CLASS] == ELFCLASS32) {
        const Elf32_Ehdr * ehdr = data.get_struct_ptr<Elf32_Ehdr>(0);

        if (ehdr == 0) return "";
        if (ehdr->e_phentsize & 1) return "";
        if (ehdr->e_shentsize & 1) return "";
        if (ehdr->e_shstrndx > ehdr->e_shnum) return "";

        std::string type = match_switch_case(elf_e_type, ehdr->e_type);
        if (type == "") return "";

        std::string machine = match_switch_case(elf_e_machine, ehdr->e_machine);
        if (machine == "") return "";

	// Sanity checks
	if(ehdr->e_ehsize < sizeof(*ehdr)) return ""; // header is smaller than the header?


        xml << "<ehdr";

        xml << " type=\""      << type              << "\"";
        xml << " machine=\""   << machine           << "\"";
        xml << " version=\""   << ehdr->e_version   << "\"";
        xml << " entry=\""     << ehdr->e_entry     << "\"";
        xml << " phoff=\""     << ehdr->e_phoff     << "\"";
        xml << " shoff=\""     << ehdr->e_shoff     << "\"";
        xml << " flags=\""     << ehdr->e_flags     << "\"";
        xml << " ehsize=\""    << ehdr->e_ehsize    << "\"";
        xml << " phentsize=\"" << ehdr->e_phentsize << "\"";
        xml << " phnum=\""     << ehdr->e_phnum     << "\"";
        xml << " shentsize=\"" << ehdr->e_shentsize << "\"";
        xml << " shnum=\""     << ehdr->e_shnum     << "\"";
        xml << " shstrndx=\""  << ehdr->e_shstrndx  << "\"";
        xml << " />";

        xml << "<sections>";

        size_t shstr_offset = ehdr->e_shoff + (ehdr->e_shentsize * ehdr->e_shstrndx);
        const Elf32_Shdr * shstr = data.get_struct_ptr<Elf32_Shdr>(shstr_offset);

        for (int si = 0; si < ehdr->e_shnum; si++) {
            size_t shdr_offset = ehdr->e_shoff + (ehdr->e_shentsize * si);
            const Elf32_Shdr * shdr = data.get_struct_ptr<Elf32_Shdr>(shdr_offset);
            if (shdr == 0) break;

	    /* Sanity check */
	    if (shdr->sh_type == SHT_NULL && ++sht_null_count > sht_null_counter_max) return "";

            xml << "<section";

            if (shdr->sh_type == SHT_DYNAMIC) {
                // well-formed elf binaries will have entsize set to SOMETHING
                // (probably 8)

		if (shdr->sh_size == 0) return "";
                if (shdr->sh_entsize == 0) return "";
                so_xml << scan_elf32_dynamic_needed(data, shdr);
            }

            if (shstr != 0){
		std::string name = getAsciiString(data, shstr->sh_offset + shdr->sh_name);
		if(name.size()>slt_max_name_size) return ""; // sanity check
		xml << " name=\"" << name << "\"";
	    }
            xml << " type=\""      << match_switch_case(elf_sh_type, shdr->sh_type) << "\"";
            xml << " addr=\"0x"    << std::hex << shdr->sh_addr << "\"";
            xml << " offset=\""    << shdr->sh_offset           << "\"";
            xml << " size=\""      << shdr->sh_size             << "\"";
            xml << " link=\""      << shdr->sh_link             << "\"";
            xml << " info=\""      << shdr->sh_info             << "\"";
            xml << " addralign=\"" << shdr->sh_addralign        << "\"";
            xml << " shentsize=\"" << shdr->sh_entsize          << "\"";
            xml << ">";

            decode_flags(xml, "flags", elf_sh_flags, shdr->sh_flags);

            xml << "</section>";
        }
        xml << "</sections>";

    }
    else if (data[EI_CLASS] == ELFCLASS64) {
        const Elf64_Ehdr * ehdr = data.get_struct_ptr<Elf64_Ehdr>(0);

        if (ehdr == 0) return "";
        if (ehdr->e_phentsize & 1) return "";
        if (ehdr->e_shentsize & 1) return "";
        if (ehdr->e_shstrndx > ehdr->e_shnum) return "";

        std::string type = match_switch_case(elf_e_type, ehdr->e_type);
        if (type == "") return "";

        std::string machine = match_switch_case(elf_e_machine, ehdr->e_machine);
        if (machine == "") return "";

	// Sanity checks
	if(ehdr->e_ehsize < sizeof(*ehdr)) return ""; // header is smaller than the header?


        xml << "<ehdr";

        xml << " type=\""      << type              << "\"";
        xml << " machine=\""   << machine           << "\"";
        xml << " version=\""   << ehdr->e_version   << "\"";
        xml << " entry=\""     << ehdr->e_entry     << "\"";
        xml << " phoff=\""     << ehdr->e_phoff     << "\"";
        xml << " shoff=\""     << ehdr->e_shoff     << "\"";
        xml << " flags=\""     << ehdr->e_flags     << "\"";
        xml << " ehsize=\""    << ehdr->e_ehsize    << "\"";
        xml << " phentsize=\"" << ehdr->e_phentsize << "\"";
        xml << " phnum=\""     << ehdr->e_phnum     << "\"";
        xml << " shentsize=\"" << ehdr->e_shentsize << "\"";
        xml << " shnum=\""     << ehdr->e_shnum     << "\"";
        xml << " shstrndx=\""  << ehdr->e_shstrndx  << "\"";
        xml << " />";

        xml << "<sections>";

        size_t shstr_offset = ehdr->e_shoff + (ehdr->e_shentsize * ehdr->e_shstrndx);
        const Elf64_Shdr * shstr = data.get_struct_ptr<Elf64_Shdr>(shstr_offset);

        for (int si = 0; si < ehdr->e_shnum; si++) {
            size_t shdr_offset = ehdr->e_shoff + (ehdr->e_shentsize * si);
            const Elf64_Shdr * shdr = data.get_struct_ptr<Elf64_Shdr>(shdr_offset);
            if (shdr == 0) break;

	    /* Sanity check */
	    if (shdr->sh_type == SHT_NULL && ++sht_null_count > sht_null_counter_max) return "";

            xml << "<section";


            if (shdr->sh_type == SHT_DYNAMIC) {
                // well-formed elf binaries will have entsize set to SOMETHING
                // (probably 8)
		if (shdr->sh_size == 0) return "";
                if (shdr->sh_entsize == 0) return "";
                so_xml << scan_elf64_dynamic_needed(data, shdr);
            }

            if (shstr != 0){
		std::string name = getAsciiString(data, shstr->sh_offset + shdr->sh_name);
		if(name.size()>slt_max_name_size) return ""; // sanity check
		xml << " name=\"" << name << "\"";
	    }
            xml << " type=\""      << match_switch_case(elf_sh_type, shdr->sh_type) << "\"";
            xml << " addr=\"0x"    << std::hex << shdr->sh_addr << "\"";
            xml << " offset=\""    << shdr->sh_offset           << "\"";
            xml << " size=\""      << shdr->sh_size             << "\"";
            xml << " link=\""      << shdr->sh_link             << "\"";
            xml << " info=\""      << shdr->sh_info             << "\"";
            xml << " addralign=\"" << shdr->sh_addralign        << "\"";
            xml << " shentsize=\"" << shdr->sh_entsize          << "\"";
            xml << ">";

            decode_flags(xml, "flags", elf_sh_flags, shdr->sh_flags);

            xml << "</section>";
        }
        xml << "</sections>";
    }

    xml << "<shared_objects>" << so_xml.str() << "</shared_objects>";
    xml << "</ELF>";
    return xml.str();
}

extern "C"
void scan_elf (scanner_params &sp)
{
    sp.check_version();

    if (sp.phase == scanner_params::PHASE_INIT){
<<<<<<< HEAD
        auto info = new scanner_params::scanner_info(scan_elf,"elf");
	info->author = "Alex Eubanks";
        info->feature_defs.push_back( feature_recorder_def("elf"));
        sp.info = info;
=======
        sp.info = new scanner_params::scanner_info(scan_elf,"elf");
	sp.info->author          = "Alex Eubanks";
        sp.info->scanner_version = "1.1";
        sp.info->feature_defs.push_back( feature_recorder_def("elf") );
>>>>>>> 844a7e61
        return;
    }
    if ( sp.phase == scanner_params::PHASE_SCAN){

	auto &f = sp.ss.named_feature_recorder("elf");
        auto &sbuf = *(sp.sbuf);

	for (size_t pos = 0; pos < sbuf.bufsize; pos++) {
	    // Look for the magic number
	    // If we find it, make an sbuf and analyze...
	    if ( (sbuf[pos+0] == 0x7f)
		 && (sbuf[pos+1] == 'E')
		 && (sbuf[pos+2] == 'L')
		 && (sbuf[pos+3] == 'F')) {

<<<<<<< HEAD
		const sbuf_t data = sbuf.slice(pos);
=======
		const sbuf_t data(sbuf, pos);
>>>>>>> 844a7e61
                std::string xml = scan_elf_verify(data);
		if (xml != "") {
                    sbuf_t hdata(data,0,4096);
		    f.write(data.pos0, hdata.hash(), xml);
		}
	    }
	}
    }
}<|MERGE_RESOLUTION|>--- conflicted
+++ resolved
@@ -796,17 +796,10 @@
     sp.check_version();
 
     if (sp.phase == scanner_params::PHASE_INIT){
-<<<<<<< HEAD
-        auto info = new scanner_params::scanner_info(scan_elf,"elf");
-	info->author = "Alex Eubanks";
-        info->feature_defs.push_back( feature_recorder_def("elf"));
-        sp.info = info;
-=======
         sp.info = new scanner_params::scanner_info(scan_elf,"elf");
 	sp.info->author          = "Alex Eubanks";
         sp.info->scanner_version = "1.1";
         sp.info->feature_defs.push_back( feature_recorder_def("elf") );
->>>>>>> 844a7e61
         return;
     }
     if ( sp.phase == scanner_params::PHASE_SCAN){
@@ -822,11 +815,7 @@
 		 && (sbuf[pos+2] == 'L')
 		 && (sbuf[pos+3] == 'F')) {
 
-<<<<<<< HEAD
 		const sbuf_t data = sbuf.slice(pos);
-=======
-		const sbuf_t data(sbuf, pos);
->>>>>>> 844a7e61
                 std::string xml = scan_elf_verify(data);
 		if (xml != "") {
                     sbuf_t hdata(data,0,4096);
