/**
 * scan_xml:
 * Extracts text from XML files.
 *
 */

#include <cstdlib>
#include <cstring>
#include <iostream>
#include <iomanip>
#include <cassert>

#include "config.h"
#include "be13_api/scanner_params.h"

#include "image_process.h"


#define ZLIB_CONST
#ifdef HAVE_DIAGNOSTIC_UNDEF
#  pragma GCC diagnostic ignored "-Wundef"
#endif
#ifdef HAVE_DIAGNOSTIC_CAST_QUAL
#  pragma GCC diagnostic ignored "-Wcast-qual"
#endif
#include <zlib.h>

static bool pdf_dump = false;

#define SCANNER_NAME "msxml"

/*
 * The problem with trying to extract text from PDF is that sometimes PDF splits actual
 * things that we want, like (exampl) (le@co) (mpany.com).
 * Other times it doesn't, but we don't want to combine because that will
 * break thigs, like (email) (me) (at) (example@company.com).
 *
 * There's no good solution here without rendering the PDF file, and even that doesn't work
 * all the time (witness has poor Adobe's extract text from PDF is.
 *
 * We could do both, but then there would need to be a way to distinguish the mode.
 *
 * So the approach that is used is to scan the entire block and see the largest chunk
 * within (parentheses). If we find spaces within the parentheses, don't add spaces between
 * them, otherwise do.
 *
 * Spaces are always added between arrays [foo].
 * So we just put a space between them all and hope.
 */

extern "C"
void scan_msxml(scanner_params &sp)
{
    sp.check_version();
    if (sp.phase==scanner_params::PHASE_INIT){
        sp.info = new scanner_params::scanner_info( scan_msxml, SCANNER_NAME );
        sp.info->author         = "Simson Garfinkel";
        sp.info->description    = "Extracts text from Microsoft XML files";
        sp.info->scanner_version= "1.0";
        //sp.info->flags          = scanner_info::SCANNER_RECURSE;
        sp.ss.sc.get_config("pdf_dump",&pdf_dump,"Dump the contents of PDF buffers");
        //sp.info = info;
	return;	/* No features recorded */
    }
    if (sp.phase==scanner_params::PHASE_SCAN){

	const sbuf_t &sbuf = *(sp.sbuf);
        if (sbuf.substr(0,6)=="<?xml "){
            /* copy out the data to a new buffer. The < character turns off copying the > character turns it on */
            std::stringstream ss;
            bool instring = false;
            for(size_t i=0;i<sbuf.bufsize;i++){
                switch(sbuf[i]){
                case '<':
                    instring=false;
                    if (sbuf.substr(i,6)=="</w:p>"){
                        ss << "\n";
                    }
                    break;
                case '>':
                    instring=true;
                    break;
                default:
                    if (instring) ss << sbuf[i];
                }
            }
            /* Two copy operations. Ick. */
            std::string  bufstr = ss.str();
<<<<<<< HEAD
            auto *dbuf = sbuf_t::sbuf_malloc(sbuf.pos0+"MSXML", bufstr.size());
            memcpy(bufstr.c_str(), dbuf.malloc_buf(), bufstr.size());
            sp.recurse(dbuf);
=======
            size_t       buflen = bufstr.size();
            u_char *buf = (u_char *)malloc(buflen);
            if (buf==nullptr){
                throw std::bad_alloc(); // out of memory!
            }
            memcpy(buf, bufstr.c_str(), buflen);
            pos0_t pos0_xml    = sbuf.pos0 + SCANNER_NAME;
            sp.recurse( new sbuf_t(pos0_xml, buf, buflen, buflen, 0, false, true, false) );
>>>>>>> 844a7e61
        }
    }
}<|MERGE_RESOLUTION|>--- conflicted
+++ resolved
@@ -86,20 +86,9 @@
             }
             /* Two copy operations. Ick. */
             std::string  bufstr = ss.str();
-<<<<<<< HEAD
             auto *dbuf = sbuf_t::sbuf_malloc(sbuf.pos0+"MSXML", bufstr.size());
             memcpy(bufstr.c_str(), dbuf.malloc_buf(), bufstr.size());
             sp.recurse(dbuf);
-=======
-            size_t       buflen = bufstr.size();
-            u_char *buf = (u_char *)malloc(buflen);
-            if (buf==nullptr){
-                throw std::bad_alloc(); // out of memory!
-            }
-            memcpy(buf, bufstr.c_str(), buflen);
-            pos0_t pos0_xml    = sbuf.pos0 + SCANNER_NAME;
-            sp.recurse( new sbuf_t(pos0_xml, buf, buflen, buflen, 0, false, true, false) );
->>>>>>> 844a7e61
         }
     }
 }