--- conflicted
+++ resolved
@@ -147,7 +147,6 @@
     size_t offset = 0;
     size_t total_size=0;
 
-<<<<<<< HEAD
     while (offset < sbuf.pagesize) {
         int64_t result_num_of_chunks = check_evtxheader_signature(offset, sbuf);
         int64_t result_last_record_id = 0;
@@ -209,89 +208,6 @@
             header.part.number_of_chunks = last_chunk+1;
             memset(header.part.unknown1,'\0', sizeof(header.part.unknown1));
             header.flags = 0;
-=======
-        while (offset < stop) {
-            int64_t result_num_of_chunks = check_evtxheader_signature(offset, sbuf);
-            int64_t result_last_record_id = 0;
-            int64_t last_record_id;
-            // ElfFile
-            if (result_num_of_chunks > 0) {
-                total_size = ELFFILE_SIZE;
-                result_last_record_id = check_evtxchunk_signature(offset+total_size, sbuf);
-                // check if ElfChnk continues
-                if (result_last_record_id > 0) {
-                    int32_t actual_num_of_chunk = 1;
-                    total_size += ELFCHNK_SIZE;
-                    result_last_record_id = check_evtxchunk_signature(offset+total_size, sbuf);
-                    while (result_last_record_id > 0 && offset+total_size < stop) {
-                        ++actual_num_of_chunk;
-                        total_size += ELFCHNK_SIZE;
-                        result_last_record_id = check_evtxchunk_signature(offset+total_size, sbuf);
-                    }
-                    std::string filename = (sbuf.pos0+offset).str() + "_valid_header_" +
-                        std::to_string(result_num_of_chunks) + "chunks_" +
-                        std::to_string(actual_num_of_chunk) + "actual.evtx";
-                    evtx_recorder->carve_records(sbuf, offset, total_size, filename);
-                } else if (result_last_record_id == -1) {
-                    // If valid ElfChnk and invalid record then skip
-                    total_size += ELFCHNK_SIZE;
-                }
-                offset += total_size;
-                continue;
-            }
-            result_last_record_id = check_evtxchunk_signature(offset, sbuf);
-            // ElfChnk
-            if (result_last_record_id > 0) {
-                int32_t last_chunk = 0;
-                last_record_id = result_last_record_id;
-                int64_t first_record_id = sbuf.get64i(offset + 24); // First Record ID
-                int64_t num_of_records = last_record_id - first_record_id +1;
-                total_size += ELFCHNK_SIZE;
-                result_last_record_id = check_evtxchunk_signature(offset+total_size, sbuf);
-                while (result_last_record_id > 0 && offset+total_size < stop) {
-                    first_record_id = sbuf.get64i(offset+ total_size + 24); // First Record ID
-                    last_record_id = result_last_record_id;
-                    num_of_records += last_record_id - first_record_id +1;
-                    ++last_chunk;
-                    total_size += ELFCHNK_SIZE;
-                    result_last_record_id = check_evtxchunk_signature(offset+total_size, sbuf);
-                }
-                struct elffile header;
-                // set header values for found ElfChnk records
-                strcpy(header.part.magic, "ElfFile");
-                header.part.first_chunk = 0;
-                header.part.last_chunk = last_chunk;
-                header.part.next_record = last_record_id;
-                header.part.header_size = 128;
-                header.part.minor_version = 1;
-                header.part.major_version = 3;
-                header.part.header_block_size = 4096;
-                header.part.number_of_chunks = last_chunk+1;
-                memset(header.part.unknown1,'\0', sizeof(header.part.unknown1));
-                header.flags = 0;
-                uint32_t table[256];
-                crc32::generate_table(table);
-                // CRC32 of the first 120 bytes == header.part struct
-                header.crc32 = crc32::update(table, 0, &header.part, 120);
-                memset(header.unknown2,'\0', sizeof(header.unknown2));
-                std::string filename = (sbuf.pos0+offset).str() + "_" +
-                    std::to_string(header.part.number_of_chunks) + "chunks_" +
-                    std::to_string(num_of_records) + "records.evtx";
-                // generate evtx header based on elfchnk information
-                evtx_recorder->write_data((unsigned char *)&header,sizeof(elffile),filename);
-                evtx_recorder->carve_records(sbuf, offset, total_size, filename);
-                offset += total_size;
-            } else { // scans orphan record
-                size_t i=0;
-                while (i < CLUSTER_SIZE) {
-                    int64_t result_record_size = check_evtxrecord_signature(offset+i, sbuf);
-                    if (result_record_size > 0) {
-                        evtx_recorder->carve_records(sbuf,offset+i,result_record_size,"evtx_orphan_record");
-                        i += result_record_size;
-                    } else {
-                        i += 8;
-                    }
->>>>>>> origin/master
 
             // todo: This CRC32 implementation is horrible.
             // Replace it with one that uses proper encapsulation.
@@ -328,7 +244,6 @@
         }
     } // end while
 }
-<<<<<<< HEAD
 
 
 extern "C"
@@ -355,6 +270,4 @@
         } catch (const sbuf_t::range_exception_t &e) {
         }
     } // end PHASE_SCAN
-}
-=======
->>>>>>> origin/master+}