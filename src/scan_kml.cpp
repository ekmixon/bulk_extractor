/**
 * kml scanner.
 * theory of operation:
 * 1. Find a <?xml header.
 * 2. find a <kml field after the <?xml
 * 3. Find a </kml> after the <kml
 * 4. Verify that from <?xml to <?kml> is UTF-8 (question: can KML be other than UTF-8?)
 * 5. Carve it! Move on
 */

#include "config.h"
#include "be13_api/scanner_params.h"

#include <iostream>
#include <fstream>
#include <string>
#include <stdlib.h>
#include <strings.h>
#include <errno.h>
#include <sstream>


#include "utf8.h"

extern "C"
void scan_kml(scanner_params &sp)
{
    std::string myString;
    sp.check_version();
    if(sp.phase==scanner_params::PHASE_INIT){
        sp.info = new scanner_params::scanner_info(scan_kml,"kml");
        sp.info->author         = "Simson Garfinkel ";
        sp.info->description    = "Scans for KML files";
        sp.info->scanner_version= "1.0";
        sp.info->feature_defs.push_back( feature_recorder_def("kml"));
	return;
    }
    if(sp.phase==scanner_params::PHASE_SCAN){
	const sbuf_t &sbuf = *(sp.sbuf);
	feature_recorder &kml_recorder = sp.ss.named_feature_recorder("kml");

	// Search for <xml BEGIN:VCARD\r in the sbuf
	// we could do this with a loop, or with
	for(size_t i = 0;  i < sbuf.bufsize;)	{
	    ssize_t xml_loc = sbuf.find("<?xml ",i);
	    if(xml_loc==-1) return;		// no more
	    ssize_t kml_loc = sbuf.find("<kml ",xml_loc);
	    if(kml_loc==-1) return;
	    ssize_t ekml_loc = sbuf.find("</kml>",kml_loc);
	    if(ekml_loc==-1) return;
	    ssize_t kml_len = (ekml_loc-xml_loc)+6;

	    /* verify the utf-8 */
	    std::string possible_kml = sbuf.substr(xml_loc, kml_len);
	    if(utf8::find_invalid(possible_kml.begin(),possible_kml.end()) == possible_kml.end()){
		/* No invalid UTF-8 */
<<<<<<< HEAD
		kml_recorder.carve(sbuf.slice(xml_loc, kml_len), ".kml", 0);
=======
		kml_recorder.carve( sbuf_t(sbuf, xml_loc, kml_len), ".kml");
>>>>>>> 844a7e61
		i = ekml_loc + 6;	// skip past end of </kml>
	    }
	    else {
		i = xml_loc + 6;	// skip past <?xml ; there may be another with no errors
	    }
	}
    }
}<|MERGE_RESOLUTION|>--- conflicted
+++ resolved
@@ -54,11 +54,7 @@
 	    std::string possible_kml = sbuf.substr(xml_loc, kml_len);
 	    if(utf8::find_invalid(possible_kml.begin(),possible_kml.end()) == possible_kml.end()){
 		/* No invalid UTF-8 */
-<<<<<<< HEAD
 		kml_recorder.carve(sbuf.slice(xml_loc, kml_len), ".kml", 0);
-=======
-		kml_recorder.carve( sbuf_t(sbuf, xml_loc, kml_len), ".kml");
->>>>>>> 844a7e61
 		i = ekml_loc + 6;	// skip past end of </kml>
 	    }
 	    else {
