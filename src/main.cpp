--- conflicted
+++ resolved
@@ -1016,7 +1016,7 @@
     xreport->xmlout("elapsed_seconds",timer.elapsed_seconds());
     //xreport->xmlout("max_depth_seen",plugin::get_max_depth_seen());
     //xreport->xmlout("dup_data_encountered",plugin::dup_data_encountered);
-<<<<<<< HEAD
+
     xreport->pop("report");
 
     xreport->push("scanner_times");
@@ -1025,17 +1025,8 @@
 
     xreport->add_rusage();
     xreport->pop("dfxml");			// bulk_extractor
-=======
-    xreport->pop();			// report
-
-    xreport->push("scanner_times");
-    ss.dump_name_count_stats(*xreport);
-    xreport->pop();                     // scanner_times
-
-    xreport->add_rusage();
-    xreport->pop();			// bulk_extractor
-
->>>>>>> 37287fec
+
+
     xreport->close();
     if(cfg.opt_quiet==0){
         float mb_per_sec = (phase1.total_bytes / 1000000.0) / timer.elapsed_seconds();
