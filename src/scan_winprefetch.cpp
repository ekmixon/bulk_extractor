--- conflicted
+++ resolved
@@ -249,11 +249,7 @@
 void scan_winprefetch(scanner_params &sp)
 {
     sp.check_version();
-<<<<<<< HEAD
     if (sp.phase==scanner_params::PHASE_INIT){
-=======
-    if(sp.phase==scanner_params::PHASE_INIT){
->>>>>>> bae39461
         sp.info = std::make_unique<scanner_params::scanner_info>(scan_winprefetch,"winprefetch");
         sp.info->name		= "winprefetch";
         sp.info->author		= "Bruce Allen";
@@ -269,11 +265,6 @@
 
 	// phase 1: set up the feature recorder and search for winprefetch features
 	const sbuf_t &sbuf = *(sp.sbuf);
-<<<<<<< HEAD
-=======
-	feature_recorder &winprefetch_recorder = sp.named_feature_recorder("winprefetch");
->>>>>>> bae39461
-
 
 	size_t stop = (sbuf.pagesize > sbuf.bufsize + 8) ? sbuf.bufsize : sbuf.pagesize - 8;
 
