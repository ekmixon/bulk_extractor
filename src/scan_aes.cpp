--- conflicted
+++ resolved
@@ -396,17 +396,6 @@
         if (scan_aes_128==0 && scan_aes_192==0 && scan_aes_256==0) return;
 	auto &aes_recorder = *aes_recorderp;
 
-<<<<<<< HEAD
-	/* Simple mod: Keep a rolling window of the entropy and don't
-	 * we see fewer than 10 distinct characters in window. This will
-	 * eliminate checks on many kinds of bulk data that simply can't have a key
-	 * in the block.
-	 */
-        const uint8_t *buf = sp.sbuf->get_buf();
-	for (size_t pos = 0 ; pos < sp.sbuf->bufsize && pos < sp.sbuf->bufsize - AES128_KEY_SCHEDULE_SIZE; pos++){
-            const uint8_t *p2 = buf + pos;
-            if (scan_aes_128
-=======
 	/* Note: We tried keeping a rolling window of entropy and the
          * number of distinct characters and this increased
          * runtimes.
@@ -418,27 +407,18 @@
             const uint8_t *p2 = buf + pos;
 
 	    if (scan_aes_128
->>>>>>> 1065d284
                 && (sp.sbuf->bufsize-pos >= AES128_KEY_SCHEDULE_SIZE)
                 && valid_aes128_schedule(p2)) {
                 std::string key = key_to_string(p2, AES128_KEY_SIZE);
                 aes_recorder.write(sp.sbuf->pos0+pos,key,std::string("AES128"));
             }
-<<<<<<< HEAD
             if (scan_aes_192
-=======
-	    if (scan_aes_192
->>>>>>> 1065d284
                 && (sp.sbuf->bufsize-pos >= AES192_KEY_SCHEDULE_SIZE)
                 && valid_aes192_schedule(p2)) {
                 std::string key = key_to_string(p2, AES192_KEY_SIZE);
                 aes_recorder.write(sp.sbuf->pos0+pos,key,std::string("AES192"));
             }
-<<<<<<< HEAD
             if (scan_aes_256
-=======
-	    if (scan_aes_256
->>>>>>> 1065d284
                 && (sp.sbuf->bufsize-pos >= AES256_KEY_SCHEDULE_SIZE)
                 && valid_aes256_schedule(p2)) {
                 std::string key = key_to_string(p2, AES256_KEY_SIZE);
