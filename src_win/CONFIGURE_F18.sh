#!/bin/sh
cat <<EOF
*******************************************************************
  Configuring Fedora for cross-compiling multi-threaded 32-bit and
		 64-bit Windows programs with mingw.
*******************************************************************

This script will configure a fresh Fedora system to compile with
mingw32 and 64.  Please perform the following steps:

1. Install F17 or newer, running with you as an administrator.
   For a VM:

   1a - download the ISO for the 64-bit DVD (not the live media) from:
        http://fedoraproject.org/en/get-fedora-options#formats
   1b - Create a new VM using this ISO as the boot.
       
2. Plese put this CONFIGURE_F17.sh script in you home directory.

3. Run this script to configure the system to cross-compile bulk_extractor.
   Parts of this script will be run as root using "sudo".

press any key to continue...
EOF
read
<<<<<<< HEAD
MPKGS="autoconf automake gcc gcc-c++ osslsigncode flex wine zlib-devel wget md5deep git "
MPKGS+="libewf libewf-devel "
=======

# cd to the directory where the script it
# http://stackoverflow.com/questions/59895/can-a-bash-script-tell-what-directory-its-stored-in
DIR="$( cd "$( dirname "${BASH_SOURCE[0]}" )" && pwd )"
cd $DIR

NEEDED_FILES=" icu-mingw32-libprefix.patch icu-mingw64-libprefix.patch"
for i in $NEEDED_FILES ; do
  if [ ! -r $i ]; then
    echo This script requires the file $i which is distributed with $0
    exit 1
  fi
done

MPKGS="autoconf automake flex gcc gcc-c++ git libtool md5deep osslsigncode patch wine wget zlib-devel "
>>>>>>> 5bced6dd
MPKGS+="mingw32-gcc mingw32-gcc-c++ "
MPKGS+="mingw64-gcc mingw64-gcc-c++ "

if [ ! -r /etc/redhat-release ]; then
  echo This requires Fedora Linux
  exit 1
fi

if grep 'Fedora.release.' /etc/redhat-release ; then
  echo Fedora Release detected
else
  echo This script is only tested for Fedora Release 17 and should work on F17 or newer.
  exit 1
fi

echo Will now try to install 

sudo yum install -y $MPKGS
if [ $? != 0 ]; then
  echo "Could not install some of the packages. Will not proceed."
  exit 1
fi

echo Attempting to install both DLL and static version of all mingw libraries
echo At this point we will keep going even if there is an error...
for M in mingw32 mingw64 ; do
  for lib in zlib gettext boost cairo pixman freetype fontconfig bzip2 expat pthreads libgnurx tre wpcap nsis ; do
    echo ${M}-${lib} ${M}-${lib}-static
  done
done | xargs sudo yum -y install


echo 
echo "Now performing a yum update to update system packages"
sudo yum -y update


MINGW32=i686-w64-mingw32
MINGW64=x86_64-w64-mingw32

MINGW32_DIR=/usr/$MINGW32/sys-root/mingw
MINGW64_DIR=/usr/$MINGW64/sys-root/mingw

# from here on, exit if any command fails
set -e

#
# TRE
#

echo "Building and installing TRE for mingw"
TREVER=0.8.0
TREFILE=tre-$TREVER.tar.gz
TREDIR=tre-$TREVER
TREURL=http://laurikari.net/tre/$TREFILE

if [ ! -r $TREFILE ]; then
  wget $TREURL
fi
tar xfvz $TREFILE
pushd $TREDIR
for i in 32 64 ; do
  echo
  echo libtre mingw$i
  mingw$i-configure --enable-static --disable-shared
  make
  sudo make install
  make clean
done
popd
echo "TRE mingw installation complete."

#
# EWF
#

echo "Building and installing LIBEWF for mingw"
EWFVER=20130128
EWFFILE=libewf-$EWFVER.tar.gz
EWFDIR=libewf-$EWFVER
EWFURL=http://libewf.googlecode.com/files/$EWFFILE

if [ ! -r $EWFFILE ]; then
  wget $EWFURL 
fi
tar xzf $EWFFILE 
pushd $EWFDIR
for i in 32 64 ; do
  echo
  echo libewf mingw$i
  mingw$i-configure --enable-static --disable-shared
  make
  sudo make install
  make clean
done
popd
echo "LIBEWF mingw installation complete."

#
# ICU
#

echo "Building and installing ICU for mingw"
ICUVER=51_1
ICUFILE=icu4c-$ICUVER-src.tgz
ICUDIR=icu
ICUURL=http://download.icu-project.org/files/icu4c/51.1/$ICUFILE

if [ ! -r $ICUFILE ]; then
  wget $ICUURL
fi
tar xzf $ICUFILE
patch -p1 < icu-mingw32-libprefix.patch
patch -p1 < icu-mingw64-libprefix.patch

# build ICU for Linux to get packaging tools used by MinGW builds
echo
echo icu linux
mkdir icu-linux
pushd icu-linux
CC=gcc CXX=g++ CFLAGS=-O3 CXXFLAGS=-O3 CPPFLAGS="-DU_USING_ICU_NAMESPACE=0 -DU_CHARSET_IS_UTF8=1 -DUNISTR_FROM_CHAR_EXPLICIT=explicit -DUNSTR_FROM_STRING_EXPLICIT=explicit" ../icu/source/runConfigureICU Linux --enable-shared --disable-extras --disable-icuio --disable-layout --disable-samples --disable-tests
make VERBOSE=1
popd

# build 32- and 64-bit ICU for MinGW
for i in 32 64 ; do
  echo
  echo icu mingw$i
  mkdir icu-mingw$i
  pushd icu-mingw$i
  eval MINGW=\$MINGW$i
  eval MINGW_DIR=\$MINGW${i}_DIR
  ../icu/source/configure CC=$MINGW-gcc CXX=$MINGW-g++ CFLAGS=-O3 CXXFLAGS=-O3 CPPFLAGS="-DU_USING_ICU_NAMESPACE=0 -DU_CHARSET_IS_UTF8=1 -DUNISTR_FROM_CHAR_EXPLICIT=explicit -DUNSTR_FROM_STRING_EXPLICIT=explicit" --enable-static --disable-shared --prefix=$MINGW_DIR --host=$MINGW --with-cross-build=`realpath ../icu-linux` --disable-extras --disable-icuio --disable-layout --disable-samples --disable-tests --with-data-packaging=static --disable-dyload
  make VERBOSE=1
  sudo make install
  popd
done
echo "ICU mingw installation complete."

#
# Lightgrep
#

echo "Building and installing lightgrep for mingw"
LGDIR=liblightgrep
LGURL=git://github.com/LightboxTech/liblightgrep.git

git clone --recursive $LGURL $LGDIR
pushd $LGDIR
autoreconf -i
for i in 32 64 ; do
  echo
  echo liblightgrep mingw$i
  mingw$i-configure --enable-static --disable-shared
  make
  sudo make install
  make clean
done
popd
echo "liblightgrep mingw installation complete."

#
#
#

echo "Cleaning up"
rm -f $TREFILE $EWFFILE $ICUFILE
rm -rf $TREDIR $EWFDIR icu icu-linux icu-mingw32 icu-mingw64 $LGDIR

echo ...
echo 'Now running ../bootstrap.sh and configure'
pushd ..
sh bootstrap.sh
sh configure
popd
echo ================================================================
echo ================================================================
echo 'You are now ready to cross-compile for win32 and win64.'
echo 'To make bulk_extractor32.exe: cd ..; make win32'
echo 'To make bulk_extractor64.exe: cd ..; make win64'
echo 'To make ZIP file with both:   cd ..; make windist'
echo 'To make the Nulsoft installer with both and the Java GUI: make'<|MERGE_RESOLUTION|>--- conflicted
+++ resolved
@@ -23,10 +23,6 @@
 press any key to continue...
 EOF
 read
-<<<<<<< HEAD
-MPKGS="autoconf automake gcc gcc-c++ osslsigncode flex wine zlib-devel wget md5deep git "
-MPKGS+="libewf libewf-devel "
-=======
 
 # cd to the directory where the script it
 # http://stackoverflow.com/questions/59895/can-a-bash-script-tell-what-directory-its-stored-in
@@ -42,7 +38,7 @@
 done
 
 MPKGS="autoconf automake flex gcc gcc-c++ git libtool md5deep osslsigncode patch wine wget zlib-devel "
->>>>>>> 5bced6dd
+MPKGS+="libewf libewf-devel "
 MPKGS+="mingw32-gcc mingw32-gcc-c++ "
 MPKGS+="mingw64-gcc mingw64-gcc-c++ "
 
