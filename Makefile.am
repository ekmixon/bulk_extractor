# bulk_extractor Makefile.am
# This file is compiled with automake to create Makefile.in. 
# Makefile.in is transformed by "configure" to create Makefile
#
<<<<<<< HEAD
# (C) 2020 Simson L. Garfinkel
# https://www.gnu.org/licenses/lgpl-3.0.en.html
=======
>>>>>>> ff7295fc

SUBDIRS = doc doc/latex_manuals src man plugins python specfiles tests $(BE_VIEWER_DIR) 

# don't include bootstrap. People run it, and they shoudln't
# It's only for people who check out the git repo

EXTRA_DIST = \
	m4/ac_check_classpath.m4 \
	m4/ac_check_junit.m4 \
	m4/ac_check_rqrd_class.m4 \
	m4/ac_java_options.m4 \
	m4/ac_prog_jar.m4 \
	m4/ac_prog_java.m4 \
	m4/ac_prog_java_cc.m4 \
	m4/ac_prog_java_works.m4 \
	m4/ac_prog_javac.m4 \
	m4/ac_prog_javac_works.m4 \
	m4/ac_prog_javadoc.m4 \
	m4/ac_prog_javah.m4 \
	m4/ac_try_compile_java.m4 \
	m4/ac_try_run_javac.m4 \
	m4/ax_pthread.m4 \
	bootstrap.sh \
	$(SRC_WIN_DIST)

ACLOCAL_AMFLAGS = -I m4

.PHONY: exels
exels:
	/bin/ls -l */*exe

.PHONY: execlean
execlean:
	/bin/rm -f */*exe

.PHONY: win32
win32: win32/bulk_extractor32.exe

.PHONY: win64
win64: win64/bulk_extractor64.exe

win32/bulk_extractor32.exe:
	@echo '****************************************************'
	@echo '*** making win32 with mingw32-configure and make ***'
	@echo '****************************************************'
	if [ -r Makefile ]; then $(MAKE) distclean ; fi
	if [ ! -d win32  ]; then mkdir win32 ; fi
	if [ ! -r win32/Makefile ]; then (cd win32;mingw32-configure) ; fi
	(cd win32;$(MAKE))
	(cp win32/src/bulk_extractor.exe win32/bulk_extractor32.exe)
	ls -l win32/bulk_extractor32.exe

win64/bulk_extractor64.exe:
	@echo '****************************************************'
	@echo '*** making win64 with mingw32-configure and make ***'
	@echo '****************************************************'
	if [ -r Makefile ]; then $(MAKE) distclean ; fi
	if [ ! -d win64  ]; then mkdir win64 ; fi
	if [ ! -r win64/Makefile ]; then (cd win64;mingw64-configure) ; fi
	(cd win64;$(MAKE))
	(cp win64/src/bulk_extractor.exe win64/bulk_extractor64.exe)
	ls -l win64/bulk_extractor64.exe

winlibs:
	@echo '*****************************************'
	@echo '*** making win32 and win64 libraries  ***'
	@echo '*****************************************'
	if [ -r Makefile ]; then $(MAKE) distclean ; fi
	if [ ! -d win32  ]; then mkdir win32 ; fi
	if [ ! -r win32/Makefile ]; then (cd win32;mingw32-configure --disable-libewf --disable-afflib) ; fi
	(cd win32/src;$(MAKE) lib;mv libbulkextractor.so ../../libbulkextractor32.DLL)	
	if [ ! -d win64  ]; then mkdir win64 ; fi
	if [ ! -r win64/Makefile ]; then (cd win64;mingw64-configure --disable-libewf --disable-afflib) ; fi
	(cd win64/src;$(MAKE) lib;mv libbulkextractor.so ../../libbulkextractor64.DLL)	
	ls -l libbulk*.DLL


libs-with-sceadan:
	@echo '************************************************'
	@echo '*** make all exes and libraries with sceadan ***'
	@echo '************************************************'
	if [ ! -r ../sceadan ]; then echo sceadan must be installed at ../sceadan ; exit 1 ; fi
	/bin/rm -rf linux win32 win64
	make distclean
	@echo Making Linux
	(cd ../sceadan;make clean;sh configure;make)
	mkdir linux
	(cd linux;../configure --with-sceadan=../../sceadan --disable-afflib --disable-libewf;cd src;make bulk_extractor libbulkextractor.so)
	@echo Making win32
	(cd ../sceadan;make clean;mingw32-configure;make)
	mkdir win32
	(cd win32;mingw32-configure --with-sceadan=../../sceadan --disable-afflib --disable-libewf;cd src;make bulk_extractor.exe libbulkextractor.so)
	@echo Making win64
	(cd ../sceadan;make clean;mingw64-configure;make)
	mkdir win64
	(cd win64;mingw64-configure --with-sceadan=../../sceadan --disable-afflib --disable-libewf;cd src;make bulk_extractor.exe libbulkextractor.so)


.PHONY: lib
lib:
	(cd src; $(MAKE) lib)

.PHONY: pull
pull:
	git pull
	(cd src/dfxml;git checkout master; git pull)
	(cd src/be13_api;git checkout master; git pull)

.PHONY: publish
publish:
	$(MAKE) dist
	scp $(DIST_ARCHIVES) ncr.nps.edu:/var/www/digitalcorpora/downloads/bulk_extractor

gitfixup:
	(cd src/be13_api/;git remote set-url origin git@github.com:/simsong/be13_api.git;git checkout master)
	(cd src/dfxml/;git remote set-url origin git@github.com:/simsong/dfxml.git; git checkout master)

.PHONY: libinstall
libinstall:
	install -D src/libbulkextractor.so $(prefix)/lib/libbulkextractor.so
	install -D python/module/bulkextractor.py $(prefix)/lib/python2.7/dist-packages/bulkextractor.py
	if [ -r /sbin/ldconfig ]; /sbin/ldconfig -v ; fi<|MERGE_RESOLUTION|>--- conflicted
+++ resolved
@@ -2,11 +2,10 @@
 # This file is compiled with automake to create Makefile.in. 
 # Makefile.in is transformed by "configure" to create Makefile
 #
-<<<<<<< HEAD
 # (C) 2020 Simson L. Garfinkel
 # https://www.gnu.org/licenses/lgpl-3.0.en.html
-=======
->>>>>>> ff7295fc
+
+
 
 SUBDIRS = doc doc/latex_manuals src man plugins python specfiles tests $(BE_VIEWER_DIR) 
 
