--- conflicted
+++ resolved
@@ -302,23 +302,13 @@
     if args.extra:
         cargs += args.extra.split(" ")
     if args.debug: cargs += ['-d'+str(args.debug)]
-<<<<<<< HEAD
-    cargs += ['-r','tests/alert_list.txt']
-    cargs += ['-w','tests/stop_list.txt']
-    cargs += ['-w','tests/stop_list_context.txt']
-
-    if not args.nofind:
-        cargs += ['-f','[a-z\.0-9]*@gsa.gov']
-        cargs += ['-F','tests/find_list.txt']
-
-=======
+
     if not args.nofind:
         cargs += ['-r','tests/alert_list.txt']
         cargs += ['-w','tests/stop_list.txt']
         cargs += ['-w','tests/stop_list_context.txt']
         cargs += ['-f','[a-z\.0-9]*@gsa.gov']
         cargs += ['-F','tests/find_list.txt']
->>>>>>> 6fa56e42
     cargs += [args.image]
 
     # Now that we have a command, figure out how to run it...
@@ -521,11 +511,8 @@
     parser.add_argument("--zip",help="Create a zip archive of the report")
     parser.add_argument("--validate",help="Validate the contents of a report (do not run bulk_extractor)",
                         type=str,nargs='*')
-<<<<<<< HEAD
     parser.add_argument("--nofind",help="do not run the find tests",action="store_true")
-=======
     parser.add_argument("--ignore",help="Specifies a feature file or files (file1,file2) to ignore")
->>>>>>> 6fa56e42
     parser.add_argument("--sort",help="Sort the feature files",type=str,nargs='*')
     parser.add_argument("--reproduce",help="specifies a bulk_extractor output "
             + "file from a crash and produces bulk_extractor flags to quickly "
